--- conflicted
+++ resolved
@@ -164,7 +164,7 @@
             
             yield Sample(**_sample_args)
     
-<<<<<<< HEAD
+
     def get_sampleset(self, sampleset_args = None):
         """Returns a ``SampleSet`` and a ``FeatureAttributes`` object.
 
@@ -176,13 +176,8 @@
         Returns
         -------
 
-=======
-    def get_sampleset(self, **sampleset_args):
-        """
-        Returns a ``SampleSet`` and a ``FeatureAttributes`` object.
->>>>>>> 66254457
-        """
-        
+        """
+ 
         _sampleset_args = self.reader.get_sampleset()
         feature_attrs  = self.get_attributes()
         _sampleset_args['feature_attrs'] = feature_attrs
