#!/usr/bin/env python
# -*- coding: utf-8 -*-

#
#  This file is part of the `lipyd` python module
#
#  Copyright (c) 2015-2019 - EMBL
#
#  File author(s):
#  Dénes Türei (turei.denes@gmail.com)
#
#  Distributed under the GNU GPLv3 License.
#  See accompanying file LICENSE.txt or copy at
#      http://www.gnu.org/licenses/gpl-3.0.html
#
#  Website: http://denes.omnipathdb.org/
#

import os
import sys
import textwrap
import time
import datetime

import timeloop
# we use this for simple little tasks only
# and don't want engage another logger
timeloop.app.logging.disable(level = 9999)

import lipyd.settings as settings


<<<<<<< HEAD
__all__ = ['new_logger', 'Logger']


_log_flush_timeloop = timeloop.Timeloop()


def new_logger(name = None, logdir = None, verbosity = None, **kwargs):
=======
import lipyd.common as common
import lipyd.settings as settings


def new_logger(name = None, logdir = None, verbosity = 0):
>>>>>>> 0b138757
    """
    Returns a new logger with default settings (can be customized).

    Parameters
    ----------
    name : str
        Custom name for the log.
    logdir : str
        Path to the directoty to store log files.
    verbosity : int
        Verbosity level, lowest is 0. Messages from levels above this
        won't be written to the log..

    Returns
    -------
    ``log.Logger`` instance.
    """
    
    name = name or settings.get('module_name')
    logdir = logdir or '%s_log' % name
    
    return Logger(
        fname = '%s__%s.log' % (
            name,
            Logger.timestamp().replace(' ', '_').replace(':', '.'),
        ),
        verbosity = 0,
        logdir = logdir,
        **kwargs,
    )


class Logger(object):
    
    
    strftime = time.strftime
    
    def __init__(
            self,
            fname,
            verbosity = None,
            console_level = None,
            logdir = None,
            max_width = 200,
        ):
        """
        fname : str
            Log file name.
        logdir : name
            Path to the directory containing the log files.
        verbosity : int
            Messages at and below this level will be written into the
            logfile. All other messages will be dropped.
        console_level : int
            Messages below this log level will be printed not only into
            logfile but also to the console.
        """
        
        @_log_flush_timeloop.job(
            interval = datetime.timedelta(
                seconds = settings.get('log_flush_interval')
            )
        )
        def _flush():
            
            self.flush()
        
        _log_flush_timeloop.start(block = False)
        
        self.wrapper = textwrap.TextWrapper(
            width = max_width,
            subsequent_indent = ' ' * 22,
            break_long_words = False,
        )
        self.logdir = self.get_logdir(logdir)
        self.fname  = os.path.join(self.logdir, fname)
        self.verbosity = (
            verbosity
                if verbosity is not None else
            settings.get('log_verbosity')
        )
        self.console_level = (
            console_level
                if console_level is not None else
            settings.get('console_verbosity')
        )
        self.open_logfile()
        
        # sending some greetings
        self.msg('Welcome!')
        self.msg('Logger started, logging into `%s`.' % self.fname)
    
    
    def msg(self, msg = '', label = None, level = 0):
        """
        Writes a message into the log file.

        Parameters
        ----------
        msg : str
            Text of the message.
        level : int
            The loglevel. Decides if the message will be written or dropped.
        """
        
        if level <= self.verbosity:
            
            msg = self.label_message(msg, label = label)
            msg = self.wrapper.fill(msg)
            msg = self.timestamp_message(msg)
            self.fp.write(msg)
        
        if level <= self.console_level:
            
            self._console(msg)
    
    
    def label_message(self, msg, label = None):
        """
        Adds a label in front of the message.
        """
        
        label = '[%s] ' % label if label else ''
        
        return '%s%s' % (label, msg)
    
    
    def timestamp_message(self, msg):
        """
        Adds a timestamp in front of the message.
        """
        
        return '[%s] %s\n' % (self.timestamp(), msg)
    
    
    def _console(self, msg):
        
        sys.stdout.write('%s\n' % msg)
        sys.stdout.flush()
    
    
    def console(self, msg = '', label = None):
        """
        Prints a message to the console and also to the logfile.
        
        msg : str
            Text of the message.
        """
        
        self.msg(msg = msg, label = label, level = self.console_level)
    
    
    @classmethod
    def timestamp(cls):
        """
        Returns a timestamp of the current time.
        """
        
        return cls.strftime('%Y-%m-%d %H:%M:%S')
    
    
    def __del__(self):
        
        if hasattr(_log_flush_timeloop, 'stop'):
            
            _log_flush_timeloop.stop()
        
        self.msg('Logger shut down, logfile `%s` closed.' % self.fname)
        self.msg('Bye.')
        self.close_logfile()
    
    
    def get_logdir(self, dirname = None):
        """
        Returns the path to log directory.
        Also creates the directory if does not exist.
        """
        
        dirname = dirname or '%s_log' % settings.get('module_name')
        
        os.makedirs(dirname, exist_ok = True)
        
        return dirname
    
    
    def open_logfile(self):
        """
        Opens the log file.
        """
        
        self.close_logfile()
        self.fp = open(self.fname, 'w')
    
    
    def close_logfile(self):
        """
        Closes the log file.
        """
        
        if hasattr(self, 'fp') and not self.fp.closed:
            
            self.fp.close()
    
    
    def flush(self):
        """
        Flushes the log file.
        """
        
        if hasattr(self, 'fp') and not self.fp.closed:
            
            self.fp.flush()<|MERGE_RESOLUTION|>--- conflicted
+++ resolved
@@ -29,8 +29,6 @@
 
 import lipyd.settings as settings
 
-
-<<<<<<< HEAD
 __all__ = ['new_logger', 'Logger']
 
 
@@ -38,13 +36,6 @@
 
 
 def new_logger(name = None, logdir = None, verbosity = None, **kwargs):
-=======
-import lipyd.common as common
-import lipyd.settings as settings
-
-
-def new_logger(name = None, logdir = None, verbosity = 0):
->>>>>>> 0b138757
     """
     Returns a new logger with default settings (can be customized).
 
