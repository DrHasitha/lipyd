#!/usr/bin/env python
# -*- coding: utf-8 -*-

#
#  This file is part of the `lipyd` python module
#
#  Copyright (c) 2015-2019 - EMBL
#
#  File author(s):
#  Dénes Türei (turei.denes@gmail.com)
#  Igor Bulanov
#
#  Distributed under the GNU GPLv3 License.
#  See accompanying file LICENSE.txt or copy at
#      http://www.gnu.org/licenses/gpl-3.0.html
#
#  Website: http://denes.omnipathdb.org/
#

from __future__ import print_function
from future.utils import iteritems
from past.builtins import xrange, range, reduce

import sys
import imp
import re
import math
import copy
import itertools
import collections
from argparse import Namespace
import numpy as np

from lipyd.common import *
import lipyd.mgf as mgf
import lipyd.mz as mzmod
import lipyd.session as session
import lipyd.settings as settings
import lipyd.lookup as lookup
import lipyd.fragdb as fragdb
import lipyd.moldb as moldb
import lipyd.lipproc as lipproc
import lipyd.plot as plot


ChainFragment = collections.namedtuple(
    'ChainFragment',
    ['c', 'u', 'fragtype', 'chaintype', 'i', 'intensity']
)


class MS2Identity(collections.namedtuple(
        'MS2IdentityBase',
        [
            'score',
            'max_score',
            'score_pct',
            'hg',
            'chainsum',
            'chains',
            'chain_details',
            'scan_details',
            'precursor_details',
        ]
    )):
    """ Class 1.

    Description of class.

    Attributes
    ----------
    score : int
        score
    max_score : int
        Maximal score
    score_pct : int
        ?
    hg : str
        ?
    chainsum : str
        Sum of chains
    chains : str
        Number of chains
    chain_details : str
        Chain details
    scan_details : str
        Scan details
    precursor_details : str
        Precursor details

    """
    
    def __new__(
            cls,
            score = 0,
            max_score = 0,
            score_pct = 0,
            hg = None,
            chainsum = None,
            chains = None,
            chain_details = None,
            scan_details = None,
            precursor_details = None,
        ):
        
        return super(MS2Identity, cls).__new__(
            cls,
            score,
            max_score,
            score_pct,
            hg,
            chainsum = chainsum,
            chains = chains,
            chain_details = chain_details,
            scan_details = scan_details,
            precursor_details = precursor_details,
        )
    
    
    def __str__(self):
        
        return (
            lipproc.full_str(self.hg, self.chains)
                if self.chains else
            lipproc.summary_str(self.hg, self.chainsum)
        )
    
    
    def full_str(self):
        """
        """
        
        details = []
        
        details.append('score=%.01f' % self.score_pct)
        
        if self.scan_details:
            
            if self.scan_details.deltart is not None:
                details.append('deltart=%.02f' % self.scan_details.deltart)
            if self.scan_details.sample_id is not None:
                sample_id = self.scan_details.sample_id
                if isinstance(sample_id, tuple):
                    sample_id = ''.join(str(i) for i in sample_id)
                details.append('sample=%s' % sample_id)
            if self.scan_details.scan_id is not None:
                details.append('scan=%u' % self.scan_details.scan_id)
        
        return '%s[%s]' % (
            self.__str__(),
            ','.join(details),
        )
    
    
    def subspecies_str(self):
        
        return self.__str__()
    
    
    def species_str(self):
        
        return lipproc.summary_str(self.hg, self.chainsum)
    
    
    def subclass_str(self):
        
        return lipproc.subclass_str(self.hg, self.chainsum)
    
    
    def class_str(self):
        
        return lipproc.class_str(self.hg, self.chainsum)
    
    
    def summary(self):
        """
        Returns a tuple of string representation and score.
        """
        
        return self.__str__(), self.score_pct
    
    def __eq__(self, other):
        
        return (
            isinstance(other, MS2Identity) and
            self.hg == other.hg and
            self.chainsum == other.chainsum and
            self.chains == other.chains
        )


ChainIdentificationDetails = collections.namedtuple(
    'ChainIdentificationDetails',
    ['rank', 'i', 'fragtype']
)
ChainIdentificationDetails.__new__.__defaults__ = (None, None, None)


ScanDetails = collections.namedtuple(
    'ScanDetails',
    ['sample_id', 'scan_id', 'source', 'deltart']
)
ScanDetails.__new__.__defaults__ = (None, None, None, None)


PrecursorDetails = collections.namedtuple(
    'PrecursorDetails',
    ['adduct', 'exmass', 'error', 'db', 'db_id', 'charge', 'id']
)
PrecursorDetails.__new__.__defaults__ = (None, None, None, None, None, None)


class mz_sorted(object):
    """Class of .

    Extended description of function.

    Parameters
    ----------
    scan : int
        Description of arg1
    extyp : str
        Description of arg2
    exval : int
        Description of arg1
    tb : str
        Description of arg2

    """
    
    def __init__(self, scan):
        
        self.scan = scan
    
    def __enter__(self):
        
        self.scan.sort_mz()
    
    def __exit__(self, extyp, exval, tb):
        
        self.scan.sort_intensity()


class intensity_sorted(object):
    """Class of .

    Extended description of function.

    Parameters
    ----------
    scan : int
        Description of arg1
    extyp : str
        Description of arg2
    exval : int
        Description of arg1
    tb : str
        Description of arg2

    """
    
    def __init__(self, scan):
        
        self.scan = scan
    
    def __enter__(self):
        
        self.scan.sort_intensity()
    
    def __exit__(self, extyp, exval, tb):
        
        self.scan.sort_mz()


class ScanBase(object):
    """ Class of .

    Extended description of class.

    Parameters
    ----------
    mzs : int
        Description of arg1
    ionmode : str
        Description of arg2
    precursor : str
        Description of arg1
    intensities : str
        Description of arg2
    tolerance : str
        Description of arg2
    scan_id : str
        Description of arg2

    """
    
    def __init__(
            self,
            mzs,
            ionmode,
            precursor = None,
            intensities = None,
            tolerance = None,
            scan_id = None,
        ):

        self.tolerance = tolerance or settings.get('ms2_tolerance')
        self.sorted_by = None
        self.mzs = mzs
        self.ionmode = ionmode
        self.adducts = {}
        self.intensities = (
            np.array([1.0] * len(self.mzs))
                if intensities is None else
            intensities
        )
        self.precursor = precursor
        self.scan_id = scan_id
        
        if self.mzs is not np.ndarray:
            
            self.mzs = np.array(self.mzs)
        
        if self.intensities is not np.ndarray:
            
            self.intensities = np.array(self.intensities)
        
        self.annotate()
        self.normalize_intensities()
        
        with mz_sorted(self):
            
            self.iisort = np.argsort(self.intensities)[::-1]
        
        self.irank = np.arange(len(self.mzs))
        self.imzsort  = np.argsort(self.mzs)
        self.sorted_by = 'intensities'
    
    def reload(self):
        modname = self.__class__.__module__
        mod = __import__(modname, fromlist = [modname.split('.')[0]])
        imp.reload(mod)
        new = getattr(mod, self.__class__.__name__)
        setattr(self, '__class__', new)
    
    def __len__(self):
        
        return len(self.mzs)
    
    def sort_mz(self):
        """Sorts the scan by m/z values ascending


        """
        
        if self.sorted_by == 'mzs':
            
            return
            
        elif hasattr(self, 'imzsort') and self.sorted_by == 'intensities':
            
            self.sort(self.imzsort)
            
        else:
            
            isort = np.argsort(self.mzs)
            self.sort(isort)
        
        self.sorted_by = 'mzs'
    
    def sort_intensity(self):
        """Sorts the scan by intensities descending


        """
        
        if self.sorted_by == 'intensities':
            
            return
            
        elif hasattr(self, 'iisort') and self.sorted_by == 'mzs':
            
            self.sort(self.iisort)
            
        else:
            
            isort = np.argsort(self.intensities)[::-1]
            self.sort(isort)
        
        self.sorted_by = 'intensities'
    
    def sort(self, isort):
        """Applies sorted indices to the scan.

        Parameters
        ----------
        isort : int



        """
        
        self.intensities = self.intensities[isort]
        self.mzs = self.mzs[isort]
        
        for attr in ('irank', 'annot', 'inorm'):
            
            if hasattr(self, attr):
                
                setattr(self, attr, getattr(self, attr)[isort])
        
        for ad, data in iteritems(self.adducts):
            
            data['annot'] = data['annot'][isort]
    
    def annotate(self):
        """Annotates the fragments in the scan with identities provided by
        the fragment database.

        """
        
        self.annot = self.get_annot()
    
    def get_annot(self, precursor = None, tolerance = None):
        """Returns array of annotations.
        Makes it possible to use different precursor or tolerance.

        Parameters
        ----------
        precursor :
             (Default value = None)
        tolerance :
             (Default value = None)

        Returns
        -------

        """
        
        precursor = precursor or self.precursor
        tolerance = tolerance or self.tolerance
        
        annotator = fragdb.FragmentAnnotator(
            self.mzs,
            self.ionmode,
            precursor,
            tolerance = tolerance,
        )
        
        return np.array(list(annotator)) # this is array
                                         # only to be sortable
    
    def normalize_intensities(self):
        """Creates a vector of normalized intensities i.e. divides intensities
        by their maximum.

        Parameters
        ----------

        Returns
        -------

        """
        
        self.imax  = self.intensities.max()
        self.inorm = self.intensities / self.imax


class Scan(ScanBase):
    """ """
    
    method_hg = {
        'fa_neg_1': ('FA', ()),
    }
    
    def __init__(
            self,
            mzs,
            ionmode,
            precursor = None,
            intensities = None,
            ms1_records = None,
            add_precursor_details = False,
            scan_id = None,
            sample_id = None,
            source = None,
            deltart = None,
            logger = None,
            verbose = False,
            tolerance = None,
            ms1_tolerance = None,
            rt = None,
        ):
        
        ScanBase.__init__(
            self,
            mzs,
            ionmode,
            precursor,
            intensities,
            tolerance = tolerance,
        )
        
        # get some settings
        self.ms1_tolerance = ms1_tolerance or settings.get('ms1_tolerance')
        self.check_ratio_g = settings.get(
            'even_chain_fragment_intensity_ratios_gl_gpl'
        )
        self.check_ratio_s = settings.get(
            'even_chain_fragment_intensity_ratios_sl'
        )
        self.iratio_logbase = settings.get(
            'chain_fragment_instensity_ratios_logbase'
        )
        self.chain_details = settings.get('ms2_scan_chain_details')
        
        if ms1_records is None and precursor is not None:
            
            # do the database lookup if not provided,
            # this is not efficient but makes possible
            # to easily use standalone `Scan` instances
            # for testing and such
            self.ms1_records = moldb.adduct_lookup(
                precursor, ionmode, tolerance = self.ms1_tolerance
            )
            
        else:
            
            # even if precursor is None, we end up with an empty dict
            self.ms1_records = ms1_records or {}
        
        self.add_precursor_details = add_precursor_details
        
        self.scan_id   = scan_id
        self.sample_id = sample_id
        self.source    = source
        self.deltart   = deltart
        self.rt        = rt
        self.log       = logger
        self.verbose   = verbose
        
        self.scan_details = ScanDetails(
            sample_id = self.sample_id,
            scan_id   = self.scan_id,
            source    = self.source,
            deltart   = self.deltart,
        )
    
    
    @classmethod
    def from_mgf(
            cls,
            fname,
            scan_id,
            ionmode,
            sample_id = None,
            precursor = None,
            mgf_charge = None,
            **kwargs
        ):
        """

        Parameters
        ----------
        fname :
            
        scan_id :
            
        ionmode :
            
        sample_id :
             (Default value = None)
        precursor :
             (Default value = None)
        mgf_charge :
             (Default value = None)
        **kwargs :
            

        Returns
        -------

        """
        
        mgfreader = mgf.MgfReader(fname, charge = mgf_charge)
        sc = mgfreader.scan_by_id(scan_id)
        
        precursor = precursor or mgfreader.precursor_by_id(scan_id)
        
        if sc is not None:
            
            return cls(
                mzs = sc[:,0],
                intensities = sc[:,1],
                ionmode = ionmode,
                precursor = precursor,
                scan_id = scan_id,
                sample_id = sample_id,
                source = fname,
                **kwargs
            )
    
    def reload(self):
        """ """
        
        modname = self.__class__.__module__
        mod = __import__(modname, fromlist=[modname.split('.')[0]])
        imp.reload(mod)
        new = getattr(mod, self.__class__.__name__)
        setattr(self, '__class__', new)
    
    def print_scan(self):
        """Prints the list of fragments as an annotated table."""
        
        if self.log:
            
            self.log.msg(self.scan_str())
    
    def show(self):
        """Prints the scan table to standard output."""
        
        sys.stdout.write(self.scan_str())
    
    def scan_str(self):
        """Returns the scan table as string."""
        
        lindent = ' ' * 12
        
        header = '%s\n%s%s\n' % (
            ''.join((
                lindent,
                'Rank'.ljust(6),
                'Frag. m/z'.rjust(12),
                'Intensity  '.rjust(14),
                'Identity'.ljust(40),
                'NL mass'.rjust(12)
            )),
            lindent,
            '=' * (12 * 7)
        )
        
        table = '\n'.join((
            ''.join((
                lindent,
                '%4u  ' % i,
                '%12.4f' % self.mzs[i],
                '%12u'   % self.intensities[i],
                '  %s' % ann.name.ljust(40),
                (
                    '%12.4f' % self.nl(self.mzs[i])
                        if self.precursor else
                    'NA'.rjust(12)
                )
            ))
            for i in xrange(len(self.mzs))
            for ann in (
                self.annot[i]
                    if self.annot[i] else
                (Namespace(name = 'Unknown'),)
            )
        ))
        
        return '\n%ssample=%s, file=%s, scan=%s\n\n%s\n%s\n\n' % (
            lindent,
            self.sample_id.__str__() if self.sample_id else '?',
            self.source.__str__(),
            self.sample_id.__str__() if self.sample_id else '?',
            header,
            table,
        )
    
    def html_table(self):
        """ """
        
        # TODO
        pass
    
    def plot(self, **kwargs):
        
        _ = plot.SpectrumPlot(
            mzs = self.mzs,
            intensities = self.intensities,
            annotations = self.annot,
            scan_id = self.scan_id,
            sample_name = (
                ''.join(map(str, self.sample_id))
                    if self.sample_id is not None else
                None
            ),
            ionmode = self.ionmode,
            **kwargs,
        )
    
    def nl(self, mz, adduct = None):
        """For m/z returns the corresponding neutral loss m/z.
        If precursor ion mass is unknown returns `numpy.nan`.

        Parameters
        ----------
        mz :
            
        adduct :
             (Default value = None)

        Returns
        -------

        """
        
        if adduct is None:
            
            return self.precursor - mz if self.precursor else np.nan
            
        else:
            
            self.adduct(adduct)
            
            return self.adducts[adduct]['fake_precursor'] - mz
    
    def full_list_str(self):
        """Returns list of fragments as single string."""
        
        return '; '.join(
            '/'.join(
                '%s (%u)' % (
                    ann.name,
                    self.intensities[i]
                )
                    if ann is not None else
                'Unknown (%.03f) (%u)' % (
                    self.mzs[i],
                    self.intensities[i]
                )
            )
            for i in xrange(len(self))
            for ann in (
                self.annot[i]
                    if self.annot[i] else
                (None,)
            )
        )
    
    def most_abundant_mz(self):
        """Returns the m/z of the fragment with highest intensity."""
        
        result = self.mzs[0]
        
        if self.verbose:
            
            self.log.msg('\t\t  -- Most abundant m/z is %.03f' % result)
        
        return result
    
    def mz_match(self, mz_detected, mz):
        """Tests if two m/z's can be accepted to be equal.

        Parameters
        ----------
        mz_detected :
            
        mz :
            

        Returns
        -------

        """
        
        return lookup.match(mz_detected, mz, self.tolerance)
    
    def mz_lookup(self, mz):
        """Returns the index of the closest m/z value
        detected in the scan if it is within the
        range of tolerance, otherwise None.

        Parameters
        ----------
        mz :
            

        Returns
        -------

        """
        
        self.sort_mz()
        
        imz = lookup.find(self.mzs, mz, self.tolerance)
        i = self.imzsort[imz] if imz else None
        
        self.sort_intensity()
        
        return i
    
    def has_mz(self, mz):
        """Tells if an m/z exists in this scan.

        Parameters
        ----------
        mz :
            

        Returns
        -------

        """
        
        result = self.mz_lookup(mz) is not None
        
        if self.verbose:
            
            self.log.msg(
                '\t\t  -- m/z %.03f occures in this scan? -- %s' % (
                    mz, str(result)
                )
            )
        
        return result
    
    def has_nl(self, nl, adduct = None):
        """Tells if a neutral loss exists in this scan.

        Parameters
        ----------
        nl :
            
        adduct :
             (Default value = None)

        Returns
        -------

        """
        
        result = self.has_mz(self.nl(nl, adduct = adduct))
        
        if self.verbose:
            
            self.feature.msg(
                '\t\t  -- neutral loss of %.03f occures in '
                'this scan? Looked up m/z %.03f - %.03f = %.03f -- %s' % (
                    nl,
                    self.precursor,
                    nl,
                    self.nl(nl, adduct = adduct),
                    str(result)
                )
            )
        
        return result
    
    def fragment_by_name(self, name, adduct = None):
        """Returns the index of a fragment by its name.
        Returns `None` if the fragment does not exist in the scan.
        Returns `False` if the fragment name could not be found in
        the database.
        
        The lookup still goes by m/z, the name first looked up in the
        fragment database and the scan searched for the corresponding m/z.
        The name makes if obvious if this is a charged fragment or a neutral
        loss, hence it is not necessary to provide this information.
        
        Args
        ----

        Parameters
        ----------
        str :
            name:
            Fragment full name as used in the database 2nd column,
            e.g. `PE [P+E] (140.0118)`.
        name :
            
        adduct :
             (Default value = None)

        Returns
        -------

        """
        
        frag = fragdb.by_name(name, self.ionmode)
        
        if frag is not None:
            
            if frag[6] == 0:
                
                return self.nl_lookup(frag[0], adduct = adduct)
                
            else:
                
                return self.mz_lookup(frag[0])
        
        return False
    
    def has_fragment(self, name, adduct = None):
        """Tells if a fragment exists in this scan by its name.
        
        Returns bool or `None` if fragment name could not be found
        in the database.

        Parameters
        ----------
        name :
            
        adduct :
             (Default value = None)

        Returns
        -------

        """
        
        i = self.fragment_by_name(name, adduct = adduct)
        
        return None if i is False else i is not None
    
    def nl_lookup(self, nl, adduct = None):
        """Looks up if a neutral loss exists in this scan and returns its index.

        Parameters
        ----------
        nl :
            
        adduct :
             (Default value = None)

        Returns
        -------

        """
        
        return self.mz_lookup(self.nl(nl, adduct = adduct))
    
    def most_abundant_fragment_is(self, name, adduct = None):
        """Tells if the fragment name is the highest abundant.
        Returns `None` if the fragment name could not be
        found in the database.

        Parameters
        ----------
        name :
            
        adduct :
             (Default value = None)

        Returns
        -------

        """
        
        frag = fragdb.by_name(name, self.ionmode)
        
        if frag is not None:
            
            mz = (
                self.nl(frag[0], adduct = adduct)
                    if frag[6] == 0 else
                frag[0]
            )
            
            return self.mz_match(self.mzs[0], mz)
    
    def fragment_among_most_abundant(self, name, n = 2, adduct = None):
        """Tells if the fragment is among the top `n`.

        Parameters
        ----------
        name :
            
        n :
             (Default value = 2)
        adduct :
             (Default value = None)

        Returns
        -------

        """
        
        frag = fragdb.by_name(name, self.ionmode)
        
        if frag is not None:
            
            mz = (
                self.nl(frag[0], adduct = adduct)
                    if frag[6] == 0 else
                frag[0]
            )
            
            return self.mz_among_most_abundant(mz, n = n)
    
    def fragment_percent_of_most_abundant(
            self,
            name,
            percent = 80.0,
            adduct = None,
        ):
        """Tells if a fragment has at least certain percent of intensity
        compared to the highest peak.

        Parameters
        ----------
        name :
            
        percent :
             (Default value = 80.0)
        adduct :
             (Default value = None)

        Returns
        -------

        """
        
        frag = fragdb.by_name(name, self.ionmode)
        
        if frag is not None:
            
            mz = (
                self.nl(frag[0], adduct = adduct)
                    if frag[6] == 0 else
                frag[0]
            )
            
            return self.mz_percent_of_most_abundant(mz, percent = percent)
    
    def most_abundant_mz_is(self, mz):
        """Tells if the m/z with the highest intensity is `mz`.
        Returns `None` if the fragment name could not be
        found in the database.

        Parameters
        ----------
        mz :
            

        Returns
        -------

        """
        
        result = self.mz_match(self.most_abundant_mz(), mz)
        
        if self.verbose:
            
            self.log.msg(
                '\t\t  -- Is m/z %.03f the most abundant one? -- %s' % (
                    mz,
                    str(result)
                )
            )
        
        return result
    
    def mz_among_most_abundant(self, mz, n = 2):
        """Tells if an m/z is among the most aboundant `n` fragments
        in a spectrum.
        
        Args
        ----

        Parameters
        ----------
        float :
            mz:
            The m/z value.
        int :
            n:
            The number of most abundant fragments considered.
        mz :
            
        n :
             (Default value = 2)

        Returns
        -------

        """
        
        self.sort_mz()
        
        i = lookup.find(
            self.mzs[self.irank < n], # intensity rank < n
            mz,
            self.tolerance
        )
        
        self.sort_intensity()
        
        if self.verbose:
            
            self.log.msg(
                '\t\t  -- m/z %.03f is among the %u most abundant? -- %s' % (
                    mz, n, str(i is not None)
                )
            )
        
        return i is not None
    
    def nl_among_most_abundant(self, nl, n = 2, adduct = None):
        """Tells if a neutral loss corresponds to one of the
        most aboundant `n` fragments in a spectrum.
        
        Args
        ----

        Parameters
        ----------
        float :
            nl:
            The mass of the neutral loss.
        int :
            n:
            The number of most abundant fragments considered.
        nl :
            
        n :
             (Default value = 2)
        adduct :
             (Default value = None)

        Returns
        -------

        """
        
        result = self.mz_among_most_abundant(
            self.nl(nl, adduct = adduct),
            n = n,
        )
        
        if self.verbose:
            
            self.log.msg(
                '\t\t  -- neutral loss %.03f is among '
                'the %u most abundant? -- %s' % (
                    nl, n, str(result)
                )
            )
        
        return result
    
    def get_intensity(self, mz):
        """Returns the relative intensity of a fragment ion from its m/z.
        Value is `None` if m/z does not present.

        Parameters
        ----------
        mz :
            

        Returns
        -------

        """
        
        i = self.mz_lookup(mz)
        
        if i is not None:
            
            return self.inorm[i]
        
        return None
    
    def get_nl_intensity(self, nl, adduct = None):
        """Returns the relative intensity of a neutral loss fragment ion.
        Value is `None` if neutral loss does not present.

        Parameters
        ----------
        nl :
            
        adduct :
             (Default value = None)

        Returns
        -------

        """
        
        return self.get_intensity(self.nl(nl, adduct = adduct))
    
    def mz_percent_of_most_abundant(self, mz, percent = 80.0):
        """Tells if an m/z has at least certain percent of intensity
        compared to the most intensive fragment.
        
        Args
        ----

        Parameters
        ----------
        float :
            mz:
            The m/z value.
        float :
            percent:
            The threshold in percent of the highest intensity.
        mz :
            
        percent :
             (Default value = 80.0)

        Returns
        -------

        """
        
        i = self.get_intensity(mz)
        result = i and i >= percent / 100.
        
        if self.verbose:
            
            self.feature.msg(
                '\t\t  -- m/z %.03f has abundance at least %.01f %% of'
                ' the highest abundance? -- %s\n' % (
                    mz, percent, str(result)
                )
            )
        
        return result
    
    @classmethod
    def match_chtype(cls, value, accepted):
        """Matches strings or strings to set of strings, optionally negative.
        Calls `match_chattr` with `typ = basestring`.

        Parameters
        ----------
        value :
            
        accepted :
            

        Returns
        -------

        """
        
        return cls.match_chattr(value, accepted, typ = basestring)
    
    @staticmethod
    def match_chattr(value, accepted, typ = int):
        """Args
        ----

        Parameters
        ----------
        int :
            value:
            The actual value.
        int :
            set accepted:
            A single value or a set of values to match against.
            Negative match is possible by providing a tuple with `False`
            as it's first element and the set of not acceptable values
            as the second element.
        value :
            
        accepted :
            
        typ :
             (Default value = int)

        Returns
        -------

        """
        
        return (
            accepted is None or
            # simple match
            (isinstance(accepted, typ) and value == accepted) or
            (
                not isinstance(accepted, typ) and (
                    # multiple values
                    value in accepted or (
                        # negation
                        hasattr(accepted, '__getitem__') and
                        accepted[0] == False and
                        value not in accepted[1]
                    )
                )
            )
        )
    
    @classmethod
    def match_annot(
            cls,
            annot,
            frag_type = None,
            chain_type = None,
            c = None,
            u = None
        ):
        """Tests a fragment annotation against criteria of fragment type,
        chain type, carbon count and unsaturation.

        Parameters
        ----------
        annot :
            
        frag_type :
             (Default value = None)
        chain_type :
             (Default value = None)
        c :
             (Default value = None)
        u :
             (Default value = None)

        Returns
        -------

        """
        
        return all((
            cls.match_chattr(annot.fragtype, frag_type, typ = basestring),
            cls.match_chattr(annot.chaintype, chain_type, typ = basestring),
            cls.match_chattr(annot.c, c),
            cls.match_chattr(annot.u, u),
        ))
    
    def highest_fragment_by_chain_type(
            self,
            head = None,
            frag_type = None,
            chain_type = None,
            c = None,
            u = None,
            adduct = None,
        ):
        """Returns the highest instensity fragment matching a particular
        chain type.

        Parameters
        ----------
        head :
             (Default value = None)
        frag_type :
             (Default value = None)
        chain_type :
             (Default value = None)
        c :
             (Default value = None)
        u :
             (Default value = None)
        adduct :
             (Default value = None)

        Returns
        -------
        type
            

        """
        
        frags = self.fragments_by_chain_type(
            head = head,
            frag_type = frag_type,
            chain_type = chain_type,
            c = c,
            u = u,
            adduct = adduct,
        )
        
        try:
            
            return next(frags)
            
        except StopIteration:
            
            return None
    
    def fragments_by_chain_type(
            self,
            head = None,
            frag_type = None,
            chain_type = None,
            c = None,
            u = None,
            adduct = None,
        ):
        """Collects fragments matching a particular chain type.
        Yields indices.
        Arguments passed to `chain_fragment_type_is`.

        Parameters
        ----------
        head :
             (Default value = None)
        frag_type :
             (Default value = None)
        chain_type :
             (Default value = None)
        c :
             (Default value = None)
        u :
             (Default value = None)
        adduct :
             (Default value = None)

        Returns
        -------

        """
        
        head = len(self.mzs) if head is None else min(head, len(self.mzs))
        
        for i in xrange(head):
            
            if self.chain_fragment_type_is(
                i,
                frag_type = frag_type,
                chain_type = chain_type,
                c = c,
                u = u,
                return_annot = False,
                adduct = adduct,
            ):
                
                yield i
    
    def chain_fragment_type_among_most_abundant(
            self,
            n = 2,
            frag_type = None,
            chain_type = None,
            c = None,
            u = None,
            adduct = None,
        ):
        """Tells if a particular type of aliphatic chain fragment can be
        found among the `n` highest intensity fragments.

        Parameters
        ----------
        n :
             (Default value = 2)
        frag_type :
             (Default value = None)
        chain_type :
             (Default value = None)
        c :
             (Default value = None)
        u :
             (Default value = None)
        adduct :
             (Default value = None)

        Returns
        -------

        """
        
        return bool(len(list(
            self.fragments_by_chain_type(
                head = n,
                frag_type = frag_type,
                chain_type = chain_type,
                c = c,
                u = u,
                adduct = adduct,
            )
        )))
    
    def chain_fragment_type_is(
            self,
            i,
            frag_type = None,
            chain_type = None,
            c = None,
            u = None,
            return_annot = False,
            adduct = None,
        ):
        """Tells if an aliphatic chain fragment is a specified type. The type
        should be the string representation of the fragment,
        e.g. `FA-O` for fatty acid minus oxygen fragments.
        
        Returns bool or fragment annotations if `return_annot = True`.
        
        Args
        ----

        Parameters
        ----------
        int :
            i:
            Index of the fragment.
        bool :
            return_annot:
            Return iterator with the matching fragment annotations.
        i :
            
        frag_type :
             (Default value = None)
        chain_type :
             (Default value = None)
        c :
             (Default value = None)
        u :
             (Default value = None)
        return_annot :
             (Default value = False)
        adduct :
             (Default value = None)

        Returns
        -------

        """
        
        if i >= len(self.mzs):
            
            return False
        
        annot = self.annot if adduct is None else self.adduct_annot(adduct)
        
        result = any((
            self.match_annot(an, frag_type, chain_type, c, u)
            for an in annot[i]
        ))
        
        if self.verbose:
            
            criteria = []
            if frag_type is not None:
                criteria.append('of type `%s`' % frag_type)
            if chain_type is not None:
                criteria.append('of chain type `%s`' % chain_type)
            if c is not None:
                criteria.append('with carbon count of %a' % c)
            if u is not None:
                criteria.append('with unsaturation of %a' % u)
            
            self.log.msg(
                '\t\t  -- Fragment #%u (%.03f): '
                'is it a fragment %s? -- %s' % (
                    i,
                    self.mz[i],
                    ' and '.join(criteria),
                    str(result)
                )
            )
        
        if return_annot:
            
            result = (
                an
                for an in annot[i]
                if self.match_annot(an, frag_type, chain_type, c, u)
            )
        
        return result
    
    def chains_of_type(
            self,
            chain_type = None,
            frag_type = None,
            c = None,
            u = None,
            yield_annot = False,
            adduct = None,
        ):
        """Iterates chain fragments matching certain criteria.
        Yields fragment indices or indices with annotations.
        
        Args
        ----

        Parameters
        ----------
        bool :
            yield_annot:
            Yield tuples of indices and annotations instead of indices only.
        chain_type :
             (Default value = None)
        frag_type :
             (Default value = None)
        c :
             (Default value = None)
        u :
             (Default value = None)
        yield_annot :
             (Default value = False)
        adduct :
             (Default value = None)

        Returns
        -------

        """
        
        for i in xrange(len(self.mzs)):
            
            if self.chain_fragment_type_is(
                i = i,
                chain_type = chain_type,
                frag_type = frag_type,
                c = c,
                u = u,
                adduct = adduct,
            ):
                
                if yield_annot:
                    
                    for annot in self.chain_fragment_type_is(
                        i = i,
                        chain_type = chain_type,
                        frag_type = frag_type,
                        c = c,
                        u = u,
                        return_annot = True,
                        adduct = adduct,
                    ):
                        
                        yield i, annot
                    
                else:
                    
                    yield i
    
    def has_chain_fragment_type(
            self,
            chain_type = None,
            frag_type = None,
            c = None,
            u = None,
            adduct = None,
        ):
        """Tells if at least one fragment matches certain criteria.

        Parameters
        ----------
        chain_type :
             (Default value = None)
        frag_type :
             (Default value = None)
        c :
             (Default value = None)
        u :
             (Default value = None)
        adduct :
             (Default value = None)

        Returns
        -------

        """
        
        return self.highest_fragment_by_chain_type(
            chain_type = chain_type,
            frag_type = frag_type,
            c = c,
            u = u,
            adduct = adduct,
        ) is not None
    
    def matching_chain_combinations(
            self,
            record,
            head = None,
            intensity_threshold = None,
            expected_intensities = None,
            no_intensity_check = False,
            chain_param = (),
            adduct = None,
        ):
        """Provides a way to see if specific chain combinations exist.
        The database record defines the chain layout of the molecule.
        Further arguments are passed to `chain_combinations`.
        The `chain_param` tuple contains dicts to match against chain
        fragments. All of these dicts must match at least one fragment
        identification. Only combinations matching all criteria yielded.
        
        Args
        ----

        Parameters
        ----------
        lipproc :
            LipidRecord record:
            A lipid database record matching the MS1 m/z.
        int :
            head:
            Consider only the n most intensive fragments.
        float :
            intensity_threshold:
            Consider only fragments with intensity higher than threshold.
            Relative to highest fragment, between 0 and 1.
        expected_intensities :
            See at `intensity_ratios`. (Default value = None)
        bool :
            no_intensity_check:
            Completely skip checking intensity ratios.
        tuple :
            chain_param:
            Tuple of dicts. Each dict contains criteria for one chain moiety.
            Keys can be `chain_type`, `frag_type`, `c` and `u`.
            These can be single str or int values or sets of multiple
            values. If omitted or `None` any value will pass the filter.
            An empty tuple which is the default value will pass through
            everything, this is equivalent with calling `chain_combinations`.
        record :
            
        head :
             (Default value = None)
        intensity_threshold :
             (Default value = None)
        no_intensity_check :
             (Default value = False)
        chain_param :
             (Default value = ())
        adduct :
             (Default value = None)

        Returns
        -------

        """
        
        def match(key, param, value):
            """

            Parameters
            ----------
            key :
                
            param :
                
            value :
                

            Returns
            -------

            """
            
            return (
                key not in param or
                param[key] is None or (
                    type(param[key]) in {int, str} and
                    value == param[key]
                ) or (
                    type(param[key]) in {set, list, tuple} and
                    value in param[key]
                )
            )
        
        if (
            record.chainsum and
            len(record.chainsum) > 1 and
            len(chain_param) == 1
        ):
            
            chain_param = chain_param * len(record.chainsum)
        
        for chains, details in self.chain_combinations(
            record,
            head = None,
            intensity_threshold = 0,
            expected_intensities = None,
            no_intensity_check = False,
            frag_types = None,
            fragment_details = True,
            adduct = adduct,
        ):
            
            if (
                not chain_param or
                all((
                    not param or
                    any((
                        all((
                            match('chain_type', param, ch.typ),
                            match('frag_type', param, details.fragtype[i]),
                            match('c', param, ch.c),
                            match('u', param, ch.u),
                        ))
                        for i, ch in enumerate(chains)
                    ))
                    for param in chain_param
                ))
            ):
                
                yield chains, details
    
    def has_chain_combination(
            self,
            record,
            head = None,
            intensity_threshold = None,
            expected_intensities = None,
            no_intensity_check = False,
            chain_param = (),
            adduct = None,
        ):
        """Tells if a certain chain combination exists in the scan.

        Parameters
        ----------
        record :
            
        head :
             (Default value = None)
        intensity_threshold :
             (Default value = None)
        expected_intensities :
             (Default value = None)
        no_intensity_check :
             (Default value = False)
        chain_param :
             (Default value = ())
        adduct :
             (Default value = None)

        Returns
        -------

        """
        
        ccomb = self.matching_chain_combinations(
            record = record,
            head = head,
            intensity_threshold = intensity_threshold,
            expected_intensities = expected_intensities,
            no_intensity_check = no_intensity_check,
            chain_param = chain_param,
            adduct = adduct,
        )
        
        try:
            
            _ = next(ccomb)
            
            return True
            
        except StopIteration:
            
            return False
    
    def _matching_chain_pairs(
            self,
            record,
            chain_type = None,
            frag_type = None,
            c = None,
            u = None,
            partner_chain_types = None,
            partner_frag_types = None,
            count_only = False,
            adduct = None,
        ):
        """

        Parameters
        ----------
        record :
            
        chain_type :
             (Default value = None)
        frag_type :
             (Default value = None)
        c :
             (Default value = None)
        u :
             (Default value = None)
        partner_chain_types :
             (Default value = None)
        partner_frag_types :
             (Default value = None)
        count_only :
             (Default value = False)
        adduct :
             (Default value = None)

        Returns
        -------

        """
        
        # small caching of constraint matching
        type_pos = {}
        
        def get_positions(self, frag_type):
            """

            Parameters
            ----------
            frag_type :
                

            Returns
            -------

            """
            
            if frag_type not in type_pos:
                
                type_pos[frag_type] = self.positions_for_frag_type(
                    record, frag_type
                )
            
            return type_pos[frag_type]
        # ##
        
        for i, iannot in self.chains_of_type(
            chain_type = chain_type,
            frag_type = frag_type,
            c = c,
            u = u,
            yield_annot = True,
            adduct = adduct,
        ):
            
            partner_c = record.chainsum.c - annot.c
            partner_u = record.chainsum.u - annot.u
            
            if partner_c < 1 or partner_u < 0:
                
                continue
            
            pos_i = get_positions(iannot.fragtype)
            
            for j, jannot in self.chains_of_type(
                c = partner_c,
                u = partner_u,
                yield_annot = True,
                adduct = adduct,
            ):
                
                if (
                    partner_chain_types is None or
                    jannot.chaintype in partner_chain_types
                ) and (
                    partner_frag_types is None or
                    jannot.fragtype in partner_frag_types
                ):
                    
                    pos_j = get_positions(jannot.fragtype)
                    
                    if (
                        not pos_i or
                        not pos_j or (
                            len(pos_i) == 1 and
                            len(pos_j) == 1 and
                            not pos_i - pos_j
                        )
                    ):
                        
                        continue
                    
                    yield (
                        lipproc.Chain(
                            
                        )
                    )
    
    def positions_for_frag_type(self, record, frag_type):
        """Returns the possible chain positions for a record and a fragment type.

        Parameters
        ----------
        record :
            
        frag_type :
            

        Returns
        -------

        """
        
        # constraints for the fragment type
        constr = fragdb.constraints(frag_type, self.ionmode)
        # set of possible positions of the chain
        # which this fragment originates from
        return lipproc.match_constraints(record, constr)[1]
    
    def is_chain(self, i, adduct = None):
        """Examines if a fragment has an aliphatic chain.

        Parameters
        ----------
        i :
            
        adduct :
             (Default value = None)

        Returns
        -------

        """
        
        annot = self.adduct_annot(adduct)
        
        result = any(not np.isnan(an.c) for an in annot[i])
        
        if self.verbose:
            
            self.log.msg(
                '\t\t -- Fragment #%u (%.03f)'
                'has an aliphatic chain? -- %s' % (
                    i,
                    self.mzs[i],
                    str(result)
                )
            )
        
        return result
    
    def is_chain_type(self, i, typ = 'FA', adduct = None):
        """Checks if a fragment might origin from a certain aliphatic
        chain type (e.g. `FA` -- fatty acyl, `FAL` -- fatty alkyl,
        `Sph` -- sphingosin base).

        Parameters
        ----------
        i :
            
        typ :
             (Default value = 'FA')
        adduct :
             (Default value = None)

        Returns
        -------

        """
        
        return self.chain_fragment_type_is(
            i, chain_type = typ, adduct = adduct
        )
    
    def is_fa(self, i, adduct = None):
        """Tells if a fragment origins from a fatty acyl moiety.

        Parameters
        ----------
        i :
            
        adduct :
             (Default value = None)

        Returns
        -------

        """
        
        return self.is_chain_type(i, adduct = adduct)
    
    def is_fal(self, i, adduct = None):
        """Tells if a fragment origins from a fatty alkyl moiety.

        Parameters
        ----------
        i :
            
        adduct :
             (Default value = None)

        Returns
        -------

        """
        
        return self.is_chain_type(i, 'FAL', adduct = adduct)
    
    def is_sph(self, i, adduct = None):
        """Tells if a fragment origins from a shpingosin backbone.

        Parameters
        ----------
        i :
            
        adduct :
             (Default value = None)

        Returns
        -------

        """
        
        return self.is_chain_type(i, 'Sph', adduct = adduct)
    
    def is_type(self, i, typ, adduct = None):
        """Tells if a fragment is a certain type.

        Parameters
        ----------
        i :
            
        typ :
            
        adduct :
             (Default value = None)

        Returns
        -------

        """
        
        return self.chain_fragment_type_is(
            i, frag_type = typ, adduct = adduct
        )
    
    def annot_by_type(
            self,
            i,
            chain_type = None,
            frag_type = None,
            adduct = None,
        ):
        """Returns the annotations matching certain types.

        Parameters
        ----------
        i :
            
        chain_type :
             (Default value = None)
        frag_type :
             (Default value = None)
        adduct :
             (Default value = None)

        Returns
        -------

        """
        
        annot = self.adduct_annot(adduct)
        
        return tuple(
            an
            for an in annot[i]
            if (
                self.match_chtype(an.chaintype, chain_type) and
                self.match_chtype(an.fragtype,  frag_type)
            )
        )
    
    def cu_by_type(
            self,
            i,
            chain_type = None,
            frag_type = None,
            adduct = None,
        ):
        """Returns `(carbon count, unsaturation)` tuples for fragment `i`
        considering only the the requested chain types and fragment types.

        Parameters
        ----------
        i :
            
        chain_type :
             (Default value = None)
        frag_type :
             (Default value = None)
        adduct :
             (Default value = None)

        Returns
        -------

        """
        
        return tuple(
            (a.c, a.u)
            for a in
            self.annot_by_type(
                i,
                chain_type = chain_type,
                frag_type = frag_type,
                adduct = adduct,
            )
        )
    
    def _build_chain_list(self, annot = None):
        """Builds a list of chains which facilitates the anlysis of chain
        combinations.

        Parameters
        ----------
        annot :
             (Default value = None)

        Returns
        -------

        """
        
        annot = annot if type(annot) is np.ndarray else self.annot
        
        return tuple(
            ChainFragment(
                a.c, a.u, a.fragtype, a.chaintype, i, self.intensities[i]
            )
            for i, aa in enumerate(annot)
            for a in aa
            if a.c and not np.isnan(a.c)
        )
    
    def build_chain_list(self, rebuild = False):
        """

        Parameters
        ----------
        rebuild :
             (Default value = False)

        Returns
        -------

        """
        
        if (
            not rebuild and
            hasattr(self, 'chain_list')
        ):
            return
        
        self.chain_list = self._build_chain_list()
    
    def chain_among_most_abundant(
            self,
            head = 1,
            chain_type = None,
            frag_type = None,
            c = None,
            u = None,
            min_mass = None,
            skip_non_chains = False,
            adduct = None,
        ):
        """Returns `True` if the defined type of chain fragment can be found
        among the most abundant fragments.

        Parameters
        ----------
        head :
             (Default value = 1)
        chain_type :
             (Default value = None)
        frag_type :
             (Default value = None)
        c :
             (Default value = None)
        u :
             (Default value = None)
        min_mass :
             (Default value = None)
        skip_non_chains :
             (Default value = False)
        adduct :
             (Default value = None)

        Returns
        -------

        """
        
        if self.verbose:
            
            self.log.msg(
                '\t\t -- Checking for certain type of chain among the top '
                '%u fragments.' % head
            )
        
        result = any((
            self.chain_fragment_type_is(
                i,
                frag_type = frag_type,
                chain_type = chain_type,
                c = c,
                u = u,
                adduct = adduct,
            )
            for i in (
                xrange(head)
                    if not skip_non_chains else
                itertools.islice(
                    (
                        i for i in xrange(len(self.mzs))
                            if (
                                not skip_non_chains or self.is_chain(i)
                            ) and (
                                min_mass is None or self.mzs[i] >= min_mass
                            )
                    ),
                    head
                )
            )
        ))
        
        if self.verbose:
            
            self.log.msg(
                '\t\t -- Checked certain type of chain among the top '
                '%u fragments. -- %s' % (head, str(result))
            )
        
        return result
    
    def get_most_abundant_chain(
            self,
            head = 1,
            frag_type = None,
            chain_type = None,
            c = None,
            u = None,
            adduct = None,
        ):
        """Looks up the most abundant fatty acid fragment of the given type.
        Returns the fragment index.

        Parameters
        ----------
        head :
             (Default value = 1)
        frag_type :
             (Default value = None)
        chain_type :
             (Default value = None)
        c :
             (Default value = None)
        u :
             (Default value = None)
        adduct :
             (Default value = None)

        Returns
        -------

        """
        
        for i in xrange(len(self)):
            
            if self.chain_fragment_type_is(
                i,
                frag_type = frag_type,
                chain_type = chain_type,
                c = c,
                u = u,
                adduct = adduct,
            ):
                
                return i
    
    def chain_percent_of_most_abundant(
            self,
            percent,
            frag_type = None,
            chain_type = None,
            c = None,
            u = None,
            adduct = None,
        ):
        """Tells if a certain chain present with an abundance at least the
        given percent of the most abundant fragment.
        
        Args
        ----

        Parameters
        ----------
        float :
            percent:
            Percentage, between 0 and 100.
        percent :
            
        frag_type :
             (Default value = None)
        chain_type :
             (Default value = None)
        c :
             (Default value = None)
        u :
             (Default value = None)
        adduct :
             (Default value = None)

        Returns
        -------

        """
        
        result = any((
            self.chain_among_most_abundant(
                i,
                frag_type = frag_type,
                chain_type = chain_type,
                c = c,
                u = u,
                adduct = adduct,
            )
            for i in
            itertools.takewhile(
                lambda i:
                    self.inorm[i] > percent / 100.0,
                xrange(len(self.mzs))
            )
        ))
        
        return result
    
    def mz_most_abundant_fold(self, mz, fold):
        """Tells if an m/z is the most abundant fragment
        and it has at least a certain fold higher intensity
        than any other fragment.
        
        Args
        ----

        Parameters
        ----------
        float :
            mz:
            The m/z value.
        float :
            fold:
            The m/z must be this times higher than any other.
        mz :
            
        fold :
            

        Returns
        -------

        """
        
        result = (
            self.most_abundant_mz_is(mz) and (
                len(self.mzs) == 1 or
                self.intensities[1] * fold <= self.intensities[0]
            )
        )
        
        if self.verbose:
            
            self.log.msg(
                '\t\t  -- m/z %.03f is at least %u times higher than '
                'any other? -- %s\n' % (mz, fold, str(result))
            )
        
        return result
    
    def cer_fa_test(self, i_fa, i_sph, adduct = None):
        """

        Parameters
        ----------
        i_fa :
            
        i_sph :
            
        adduct :
             (Default value = None)

        Returns
        -------

        """
        
        return (
            self.chain_fragment_type_is(
                i_fa,
                frag_type = 'FA+C2+NH2-O',
                adduct = adduct,
            ) and
            self.chain_fragment_type_id(
                i_sph,
                frag_type = 'Sph-C2H4-NH2-H2O',
                adduct = adduct,
            ) and
            self.intensities[i_fa] > self.intensities[i_sph] * 2
        )
    
    def has_chain_combinations(self, rec, adduct = None, **kwargs):
        """Calls `chain_combinations` only to check if at least one
        conbination explicitely confirmed.

        Parameters
        ----------
        rec :
            
        adduct :
             (Default value = None)
        **kwargs :
            

        Returns
        -------

        """
        
        ccomb = self.chain_combinations(rec, adduct = adduct, **kwargs)
        
        try:
            
            _ = next(ccomb)
            
            return True
            
        except StopIteration:
            
            return False
    
    def chain_combinations(
            self,
            rec,
            head = None,
            intensity_threshold = 0,
            expected_intensities = None,
            no_intensity_check = False,
            frag_types = None,
            fragment_details = None,
            adduct = None,
        ):
        """Finds all combinations of chain derived fragments matching the
        total carbon count and unsaturation in a database record.
        
        Yields tuple of chains (`lipproc.Chain` objects).
        
        Arguments not listed here explained at `frags_for_positions`.
        
        Args
        ----

        Parameters
        ----------
        lipproc :
            LipidRecord rec:
            The database record to match against.
        bool :
            no_intensity_check:
            Completely skip checking intensity ratios.
        float :
            intensity_threshold:
            Only fragments with intensities above this threshold will be
            considered. Intensities relative to the highest, between 0 and 1.
        tuple :
            frag_types:
            See at `frags_for_positions`.
        rec :
            
        head :
             (Default value = None)
        intensity_threshold :
             (Default value = 0)
        expected_intensities :
             (Default value = None)
        no_intensity_check :
             (Default value = False)
        frag_types :
             (Default value = None)
        fragment_details :
             (Default value = None)
        adduct :
             (Default value = None)

        Returns
        -------

        """
        
        if not rec.chainsum and not rec.chains:
            
            return
        
        self.build_chain_list()
        
        chainsum = rec.chainsum or lipproc.sum_chains(rec.chains)
        
        frags_for_position = self.frags_for_positions(
            rec,
            head = head,
            intensity_threshold = intensity_threshold,
            frag_types = frag_types,
            adduct = adduct,
        )
        
        if len(frags_for_position) != len(rec.chainsum.typ):
            # if one or more chains have no corresponding fragment
            # we do not yield anything;
            # for finding missing those chains `missing_chains`
            # can be used
            return
        
        # iterate all combinations
        for frag_comb in itertools.product(
            *(
                # making a sorted list of lists from the dict
                i[1] for i in
                sorted(frags_for_position.items(), key = lambda i: i[0])
            )
        ):
            
            if (
                sum(frag.c for frag in frag_comb) == chainsum.c and
                sum(frag.u for frag in frag_comb) == chainsum.u
            ):
                
                if (
                    # bypass intensity check
                    no_intensity_check or
                    self._intensity_check(
                        frag_comb, chainsum, expected_intensities
                    )
                ):
                    
                    # now all conditions satisfied:
                    yield self._chains_frag_comb(
                        frag_comb, chainsum, details = fragment_details
                    )
    
    def frags_for_positions(
            self,
            rec,
            head = None,
            intensity_threshold = 0,
            frag_types = None,
            adduct = None,
        ):
        """Returns the possible fragments for each positions (sn1, sn2 in
        glycerophospholipids, sphingosine base and N-acyl in sphingolipids,
        etc).

        Parameters
        ----------
        int :
            head:
            If `None` or `numpy.inf` all fragment ions will be considered,
            otherwise only the first most aboundant until the number `head`.
        float :
            intensity_threshold:
            Only fragments with intensities above this threshold will be
            considered. Intensities relative to the highest, between 0 and 1.
        tuple :
            frag_types:
            Limit the query to certain fragment types in addition to
            built in fragment constraints and other criteria.
            A tuple of tuples with fragment type names can be provided
            each for one position with None values where default fragment
            types should be used. E.g. `(('FA_mH', 'Lyso_PA'), None)` means
            the chain in first position might be found as fatty acid minus
            hydrogen fragment or lysophosphatidic acid fragment, while the
            second position could be anything allowed by the built in
            constraints.
        rec :
            
        head :
             (Default value = None)
        intensity_threshold :
             (Default value = 0)
        frag_types :
             (Default value = None)
        adduct :
             (Default value = None)

        Returns
        -------

        """
        
        frags_for_position = collections.defaultdict(list)
        
        chain_list = self.adduct_chain_list(adduct)
        
        for frag in chain_list:
            
            if (
                (head and frag.i >= head) or
                self.inorm[frag.i] < intensity_threshold
            ):
                
                break
            
            chpos = self.positions_for_frag_type(rec, frag.fragtype)
            
            for ci in chpos:
                
                if (
                    # frag_types constraints
                    not frag_types or
                    not frag_types[ci] or
                    frag.fragtype in frag_types[ci]
                ):
                    
                    frags_for_position[ci].append(frag)
        
        return dict(frags_for_position)
    
    def intensity_ratios(
            self,
            intensities,
            frag_indices = None,
            expected = None,
            logbase = None,
        ):
        """Tells if the ratio of a list of intensities fits the one in
        `expected` or is more or less even if `expected` is `None`.

        Parameters
        ----------
        list :
            intensities:
            List of intensities.
        list :
            expected:
            List with expected intensity proportions. E.g. `[1, 1, 2]`
            means the third ion is twice higher intense than the 2 others.
        int :
            logbase:
            The fold difference tolerance when comparing intensities.
            E.g. if this is 2, then an almost twice less or more intense
            ion will considered to have similar intensity.
        intensities :
            
        frag_indices :
             (Default value = None)
        expected :
             (Default value = None)
        logbase :
             (Default value = None)

        Returns
        -------

        """
        
        logbase = settings.get('chain_fragment_instensity_ratios_logbase')
        
        if len(intensities) == 1:
            
            return True
        
        if any(i <= 0.0 for i in intensities):
            
            raise ValueError(
                'Negative intensity value encountered'
                '(sample=%s, ion mode=%s, scan=%u)' % (
                    str(self.sample), self.ionmode, self.scan_id
                )
            )
        
        frag_indices = frag_indices or list(range(len(intensities)))
        # to know if one fragment contributes more than one times;
        # intensities divided by the times the fragment is incident
        cntr = collections.Counter(frag_indices)
        
        # by default expecting more or less equal intensities
        if expected is None:
            
            expected = [1.0] * len(intensities)
        
        # intensities corrected by the expected and the counts
        intcorr = [
            ins / expected[i] / cntr[ind]
            for (i, ins), ind in zip(enumerate(intensities), frag_indices)
        ]
        
        return (
            all((
                math.log(co[0], logbase) - math.log(co[1], logbase) <= 1
                for co in itertools.combinations(intcorr, 2)
            ))
        )
    
    def _intensity_check(
            self,
            frag_comb,
            chainsum,
            expected_intensities = None
        ):
        """Performs the chain intensity ratio check according to settings.

        Parameters
        ----------
        frag_comb :
            
        chainsum :
            
        expected_intensities :
             (Default value = None)

        Returns
        -------

        """
        
        return (
            not (
                # need to check intensity ratios
                (chainsum.typ[0] == 'Sph' and self.check_ratio_s) or
                (chainsum.typ[0] != 'Sph' and self.check_ratio_g) or
                expected_intensities
            ) or
            self.intensity_ratios(
                # intensity ratios are ok
                intensities = tuple(f.intensity for f in frag_comb),
                frag_indices = tuple(f.i for f in frag_comb),
                expected = expected_intensities,
                logbase = self.iratio_logbase
            )
        )
    
    def _chains_frag_comb(
            self,
            frag_comb,
            chainsum,
            details = None,
            missing_position = None,
            missing_chain = None,
        ):
        """Returns a tuple of chains from a fragment annotation combination
        and a database record chain summary object.
        
        Potentially includes a missing chain which does not yield any
        fragment.

        Parameters
        ----------
        frag_comb :
            
        chainsum :
            
        details :
             (Default value = None)
        missing_position :
             (Default value = None)
        missing_chain :
             (Default value = None)

        Returns
        -------

        """
        
        # boolean: whether we provide details or not
        details = self.chain_details if details is None else details
        
        return (
            tuple(
                lipproc.Chain(
                    c = frag_comb[ifrag].c,
                    u = frag_comb[ifrag].u,
                    typ = frag_comb[ifrag].chaintype,
                    attr = lipproc.ChainAttr(
                        # take the sphingosine base type
                        # from the chainsum of the record
                        sph = chainsum.attr[ichain].sph,
                        ether = frag_comb[ifrag].chaintype == 'FAL',
                        oh = chainsum.attr[ichain].oh
                    )
                )
                if ifrag is not None else
                missing_chain
                # chain indices and fragment indices
                for ichain, ifrag in iterator_insert(
                    len(chainsum),
                    missing_position,
                )
            ),
            ChainIdentificationDetails(
                rank     = tuple(
                    frag_comb[ifrag].i
                    if ifrag is not None else None
                    for ichain, ifrag in iterator_insert(
                        len(chainsum),
                        missing_position,
                    )
                ),
                i        = tuple(
                    self.inorm[frag_comb[ifrag].i]
                    if ifrag is not None else None
                    for ichain, ifrag in iterator_insert(
                        len(chainsum),
                        missing_position,
                    )
                ),
                fragtype = tuple(
                    frag_comb[ifrag].fragtype
                    if ifrag is not None else None
                    for ichain, ifrag in iterator_insert(
                        len(chainsum),
                        missing_position,
                    )
                ),
            ) if details else None
        )
    
    def missing_chain(
            self,
            rec,
            missing_position = 1,
            head = None,
            intensity_threshold = 0,
            expected_intensities = None,
            no_intensity_check = False,
            frag_types = None,
            adduct = None,
        ):
        """Finds ''missing'' chains i.e. which could complement the chains
        identified among the fragments to fit the species in the record.
        
        Yields tuples with first element a tuple of identified chains and
        as second element the missing chain.
        
        Works a similar way to `chain_combinations`.
        
        Args
        ----

        Parameters
        ----------
        int :
            missing_position:
            Position of the missing chain. 0, 1, 2 are sn1, sn2 and sn3
            positions on glycerol, 0 and 1 are sphingosine base and
            N-acyl in sphingolipids, respectively.
            By default is 1 (sn2 or N-acyl).
        rec :
            
        missing_position :
             (Default value = 1)
        head :
             (Default value = None)
        intensity_threshold :
             (Default value = 0)
        expected_intensities :
             (Default value = None)
        no_intensity_check :
             (Default value = False)
        frag_types :
             (Default value = None)
        adduct :
             (Default value = None)

        Returns
        -------

        """
        
        chain_list = self.adduct_chain_list(adduct = adduct)
        
        chainsum = rec.chainsum or lipproc.sum_chains(rec.chains)
        
        frags_for_position = self.frags_for_positions(
            rec,
            head = head,
            intensity_threshold = intensity_threshold,
            frag_types = frag_types,
            adduct = adduct,
        )
        
        if missing_position >= len(rec.chainsum.typ):
            
            raise ValueError(
                'No chain known at position %u' % missing_position
            )
        
        if missing_position in frags_for_position:
            
            chains_at_missing = frags_for_position[missing_position]
            del frags_for_position[missing_position]
            
        else:
            
            chains_at_missing = []
        
        # iterate all combinations
        for frag_comb in itertools.product(
            *(
                # making a sorted list of lists from the dict
                i[1] for i in
                sorted(iteritems(frags_for_position), key = lambda i: i[0])
            )
        ):
            
            # if more than one chain missing
            if len(rec.chainsum) - len(frag_comb) > 1:
                
                continue
            
            missing_c = chainsum.c - sum(frag.c for frag in frag_comb)
            missing_u = chainsum.u - sum(frag.u for frag in frag_comb)
            
            # do not yield impossible values
            if missing_c < 1 or missing_u < 0 or missing_u > missing_c - 1:
                
                continue
            
            if (
                # bypass intensity check
                no_intensity_check or
                self._intensity_check(
                    frag_comb, chainsum, expected_intensities
                )
            ):
                
                missing_chain = lipproc.Chain(
                    c = missing_c,
                    u = missing_u,
                    typ = chainsum.typ[missing_position],
                    attr = chainsum.attr[missing_position]
                )
                
                # now all conditions satisfied:
                yield self._chains_frag_comb(
                    frag_comb,
                    chainsum,
                    missing_position = missing_position,
                    missing_chain = missing_chain,
                )
    
    def cu_complete(self, chainsum, chain = None, c = None, u = None):
        """Returns the carbon count and unsaturation needed to complete
        the `chain` or `c` and `u` to fit the `chainsum`.
        
        Returns tuple of c and u.

        Parameters
        ----------
        chainsum :
            
        chain :
             (Default value = None)
        c :
             (Default value = None)
        u :
             (Default value = None)

        Returns
        -------

        """
        
        c = c or chain.c
        u = u or chain.u
        
        return chainsum.c - c, chainsum.u - u
    
    def iterrecords(self, adducts = None):
        """Iterates MS1 records.
        Yields tuple of adduct type and record.

        Parameters
        ----------
        adducts :
             (Default value = None)

        Returns
        -------

        """
        
        for add, recs in iteritems(self.ms1_records):
            
            if adducts is None or add in adducts:
                
                for exmass, rec, err in zip(*recs):
                    
                    # if needed we create here the precursor details
                    # it can be included in the identity object
                    if self.add_precursor_details:
                        
                        precursor_details = PrecursorDetails(
                            db = rec.lab.db,
                            db_id = rec.lab.db_id,
                            adduct = add,
                            error = err,
                            exmass = exmass,
                        )
                        
                    else:
                        
                        precursor_details = None
                    
                    yield add, rec, precursor_details
    
    def records_by_type(self, headgroup, sub = (), adducts = None):
        """Iterates MS1 database records with a certain headgroup and subtype.

        Parameters
        ----------
        headgroup :
            
        sub :
             (Default value = ())
        adducts :
             (Default value = None)

        Returns
        -------

        """
        
        sub = (
            sub
                if type (sub) is set else
            set(sub)
                if type(sub) is list or type(sub) is tuple else
            set([sub])
        )
        
        for add, rec, prec_details in self.iterrecords(adducts = adducts):
            
            if rec.hg and rec.hg.main == headgroup and set(rec.hg.sub) == sub:
                
                yield rec
    
    def first_record(self, headgroup, sub = (), adducts = None):
        """Returns the first MS1 database record matching headgroup and subtype.

        Parameters
        ----------
        headgroup :
            
        sub :
             (Default value = ())
        adducts :
             (Default value = None)

        Returns
        -------

        """
        
        recbytyp = self.records_by_type(
            headgroup, sub = sub, adducts = adducts
        )
        
        try:
            
            return next(recbytyp)
            
        except StopIteration:
            
            return None
    
    def identify(self, adducts = None):
        """

        Parameters
        ----------
        adducts :
             (Default value = None)

        Returns
        -------

        """
        
        result = {}
        
        for add, rec, precursor_details in self.iterrecords(adducts):
            
            if rec.hg is None:
                
                continue
            
            rec_str = rec.summary_str()
            
            if rec_str not in result and rec.hg in idmethods[self.ionmode]:
                
                method = idmethods[self.ionmode][rec.hg]
                
                adduct = None if add in {'[M+H]+', '[M-H]-'} else add
                
                result[rec_str] = tuple(
                    method(
                        record = rec,
                        scan = self,
                        adduct = adduct,
                        adduct_str = add,
                        precursor_details = precursor_details,
                    ).identify()
                )
        
        return result
    
    #
    # Sphingolipids
    #
    
    def cer1p_neg_1(self):
        """Examines if a negative mode MS2 spectrum is a Ceramide-1-phosphate.
        
        **Specimen:**
        
        - GLTPD1 - 616.47
        
        **Principle:**
        
        - The most abundant fragment is 78.9591 metaphosphate.
              - If 96.9696 phosphate present adds to the score.

        Parameters
        ----------

        Returns
        -------

        """
        
        score = 0
        fattya = set([])
        if self.most_abundant_mz_is(78.95905658):
            score += 5
            if self.has_mz(96.96962158):
                score += 1
        
        return {'score': score, 'fattya': fattya}
    
    def hexcer_neg_1(self):
        """Examines if a negative mode MS2 spectrum is a Hexosyl-Ceramide.
        
        **Specimen:**
        
        - GLTP - 744.5627
        
        **Principle:**
        
        - Hexose fragments 71.0115, 89.0220 and 101.0219 must present.

        Parameters
        ----------

        Returns
        -------

        """
        
        score = 0
        fattya = set([])
        
        if all(map(lambda mz: self.mz_among_most_abundant(mz, n = 10),
                   # these are 3 fragments found at GLTP
                   [71.0115000, 89.0220000, 101.021900])):
            
            score += 5
        
        return {'score': score, 'fattya': fattya}
    
    def hexceroh_neg_1(self):
        """Examines if a negative mode MS2 spectrum is a Hexosyl-Ceramide-OH
        ('t'). This method is the same as `hexcer_neg_1`.
        
        **Specimen:**
        
        - GLTP - 760.557
        
        **Principle:**
        
        - Hexose fragments 71.0115, 89.0220 and 101.0219 must present.

        Parameters
        ----------

        Returns
        -------

        """
        
        return self.hexcer_neg_1()
    
    def sm_neg_1(self):
        """Examines if a negative mode MS2 spectrum is a Sphingomyeline.
        
        **Specimen:**
        
        - GLTPD1 - 745.55
        
        **Principle:**
        
        - Must have a neutral loss of CH3+COOH (60.0211).
              - Phosphate+choline-CH3 fragment 168.0431 must be present.

        Parameters
        ----------

        Returns
        -------

        """
        
        score = 0
        fattya = set([])
        
        if self.mz_among_most_abundant(168.0431206) and self.has_nl(60.02113):
            score += 5
        
        return {'score': score, 'fattya': fattya}
    
    def sph1p_neg_1(self):
        """Examines if a negative mode MS2 spectrum is a Spingosine-1-phosphate.
        
        **Specimen:**
        
        - Only observed in standard.
        
        **Principle:**
        
        - Phosphate 78.9590 must be present.

        Parameters
        ----------

        Returns
        -------

        """
        
        score = 0
        fattya = set([])
        
        if self.has_mz(78.95905658):
            score += 5
        
        return {'score': score, 'fattya': fattya}
    
    def cer_neg_1(self):
        """Examines if a negative mode MS2 spectrum is Ceramide.
        
        **Specimen:**
        
        - SEC14L1 - 582.509
        
        **Principle:**
        
        - A Ceramide backbone fragment must be among the 2 most abundant.
              - Ceramide backbone fragments lighter by N or C2N but same carbon
          count and unsaturation add to the score.

        Parameters
        ----------

        Returns
        -------

        """
        
        score = 0
        fattya = set([])
        
        if self.fa_among_most_abundant('CerFA', n = 2):
            
            score += 5
            fattya = self.fa_combinations('Cer', sphingo = True)
            fa_h_ccs = self.matching_fa_frags_of_type('Cer', 'CerFA(')
            
            for fa_h_cc in fa_h_ccs:
                
                for fa_other in [
                    '[CerFA-N(C%u:%u)-]-',
                    '[CerFA-C2N(C%u:%u)-]-']:
                    
                    if self.frag_name_present(fa_other % fa_h_cc):
                        
                        score += 1
        
        return {'score': score, 'fattya': fattya}
    
    def cerp_neg_1(self):
        """Examines if a negative mode MS2 spectrum is a Ceramide-1-phosphate.
        Gives similar result as Sphingosine-1-phosphate.
        
        **Specimen:**
        
        - GLTPD1 - 616.47
        
        **Principle:**
        
        - The most abundant fragment must be 78.9591 metaphosphate.
              - Presence of 96.9696 phosphate increase the score.

        Parameters
        ----------

        Returns
        -------

        """
        
        score = 0
        fattya = set([])
        
        if self.most_abundant_mz_is(78.95905658):
            
            score += 5
            
            if self.has_mz(96.96962158):
                
                score += 1
        
        return {'score': score, 'fattya': fattya}
    
    def cerp_pos_1(self):
        """Examines if a positive mode MS2 spectrum is a Ceramide-1-phosphate.
        
        **Specimen:**
        
        - GLTPD1 + 728.59, 590.45, 702.58, 618.430, 616.415, 640.409
        
        **Principle:**
        
        - A sphingosine fragment with double H2O loss must be among the three
        highest abundant fragments.

        Parameters
        ----------

        Returns
        -------

        """
        
        score = 0
        fattya = set([])
        
        if self.fa_among_most_abundant('-H2O-H2O+]+', n = 3, sphingo = True):
            score += 1
        
        return {'score': score, 'fattya': fattya}
    
    def adduct(self, adduct, reset = False):
        """Creates a copy of the current scan assuming that the precursor
        is a certain adduct. The precursor will be converted to [M+H]+
        or [M-H]- adduct and neutral losses will be calculated accordingly.

        Parameters
        ----------
        adduct :
            
        reset :
             (Default value = False)

        Returns
        -------

        """
        
        if adduct in self.adducts and not reset:
            
            return
        
        ad2ex = settings.get('ad2ex')[1][self.ionmode][adduct]
        ex2ad = 'remove_h' if self.ionmode == 'neg' else 'add_h'
        
        fake_precursor = (
            getattr(
                mzmod.Mz(
                    getattr(
                        mzmod.Mz(self.precursor),
                        ad2ex
                    )()
                ),
                ex2ad
            )()
        )
        
        annot = self.get_annot(fake_precursor)
        
        chain_list = self._build_chain_list(annot = annot)
        
        self.adducts[adduct] = {
            'fake_precursor': fake_precursor,
            'annot': annot,
            'chain_list': chain_list,
        }
    
    def adduct_annot(self, adduct = None):
        """Gets the annotations for a certain adduct.

        Parameters
        ----------
        adduct :
             (Default value = None)

        Returns
        -------

        """
        
        return self.adduct_data('annot', adduct = adduct)
    
    def adduct_chain_list(self, adduct = None):
        """Gets the chain list for a certain adduct.

        Parameters
        ----------
        adduct :
             (Default value = None)

        Returns
        -------

        """
        
        return self.adduct_data('chain_list', adduct = adduct)
    
    def adduct_data(self, name, adduct = None):
        """

        Parameters
        ----------
        name :
            
        adduct :
             (Default value = None)

        Returns
        -------

        """
        
        if adduct is None:
            
            return getattr(self, name)
        
        self.adduct(adduct)
        
        return self.adducts[adduct][name]
    
    def get_ms1_records(
            self,
            hg,
            subtype = None,
            sph = None,
            ether = None,
            oh = None,
            databases = None,
        ):
        """Iterates MS1 records for a given type.
        
        Yields tuples of record, adduct type and error in ppm

        Parameters
        ----------
        hg :
            
        subtype :
             (Default value = None)
        sph :
             (Default value = None)
        ether :
             (Default value = None)
        oh :
             (Default value = None)
        databases :
             (Default value = None)

        Returns
        -------

        """
        
        subtype = subtype or ()
        
        hg = (
            hg
            if isinstance(hg, lipproc.Headgroup) else
            lipproc.Headgroup(main = hg, sub = subtype)
        )
        
        for add, recs in iteritems(self.ms1_records):
            
            for rec_mz, rec, err_ppm in zip(*recs):
                
                if (
                    rec.hg == hg and (
                        databases is None or rec.lab.db in databases
                    ) and (
                        sph is None or rec.chainsum.attr.sph == sph
                    ) and (
                        ether is None or rec.chainsum.attr.ether == ether
                    ) and (
                        oh is None or rec.chainsum.attr.oh == oh
                    )
                ):
                    
                    yield rec, add, err_ppm


class AbstractMS2Identifier(object):
    """ """
    
    class_methods = {}
    subclass_methods = {}
    
    def __init__(
            self,
            record,
            scan,
            adduct = None,
            adduct_str = None,
            precursor_details = None,
            missing_chains = None,
            explicit_and_implicit = False,
            must_have_chains = True,
            chain_comb_args = {},
            missing_chain_args = {},
        ):
        
        self.score = 0
        self.max_score = 0
        self.rec = record
        self.scn = scan
        self.add = adduct
        self.adduct_str = adduct_str
        self.precursor_details = precursor_details
        self.missing_chains = (
            missing_chains if missing_chains is not None else
            tuple(range(len(record.chainsum))) # any chain can be missing
        )
        self.chain_comb_args = chain_comb_args
        self.missing_chain_args = missing_chain_args or self.chain_comb_args
        self.explicit_and_implicit = explicit_and_implicit
        self.must_have_chains = must_have_chains
        
        self.scores = {}
    
    def identify(self):
        """ """
        
        if not self.rec.hg:
            
            return
        
        self.confirm_class()
        
        chains_confirmed = False
        
        for chains in self.confirm_chains_explicit():
            
            yield MS2Identity(
                max(self.score, 0),
                self.max_score,
                self.percent_score(),
                self.rec.hg,
                self.rec.chainsum,
                chains = chains[0],
                chain_details = chains[1],
                scan_details = self.scn.scan_details,
                precursor_details = self.precursor_details,
            )
            chains_confirmed = True
        
        if not chains_confirmed or self.explicit_and_implicit:
            
            for chains in self.confirm_chains_implicit():
                
                yield MS2Identity(
                    max(self.score, 0),
                    self.max_score,
                    self.percent_score(),
                    self.rec.hg,
                    self.rec.chainsum,
                    chains = chains[0],
                    chain_details = chains[1],
                    scan_details = self.scn.scan_details,
                    precursor_details = self.precursor_details,
                )
                
                chains_confirmed = True
        
        if not chains_confirmed and not self.must_have_chains and self.score:
            
            yield MS2Identity(
                max(self.score, 0),
                self.max_score,
                self.percent_score(),
                self.rec.hg,
                self.rec.chainsum,
                chains = None,
                chain_details = None,
                scan_details = self.scn.scan_details,
                precursor_details = self.precursor_details,
            )
    
    def percent_score(self):
        """Returns the score as a percentage of the maximum possible score.
        
        Zero maximum score means something is wrong, then it returns 200.

        Parameters
        ----------

        Returns
        -------

        """
        
        return (
            max(int(np.round(self.score / self.max_score * 100.)), 0)
            if self.max_score else
            200
        )
    
    def confirm_class(self):
        """In this base class pass through everything.
        Most of the subclasses should override this.

        Parameters
        ----------

        Returns
        -------

        """
        
        self.score = 0
        
        if self.rec.hg is not None and self.rec.hg.main in self.class_methods:
            
            score, max_score = getattr(
                self,
                self.class_methods[self.rec.hg.main]
            )()
            
            self.score += score
            self.max_score += max_score
    
    def confirm_subclass(self):
        """ """
        
        subclasses = self.rec.hg.sub or ('empty',)
        
        if self.rec.hg is not None:
            
            for sub in subclasses:
                
                if sub not in self.scores and sub in self.subclass_methods:
                    
                    score, max_score = getattr(
                        self,
                        self.subclass_methods[sub]
                    )()
                    
                    self.scores[sub] = score
                    self.score += score
                    self.max_score += max_score
    
    def confirm_chains_explicit(self):
        """ """
        
        return self.scn.chain_combinations(self.rec, **self.chain_comb_args)
    
    def confirm_chains_implicit(self):
        """ """
        
        for missing in self.missing_chains:
            
            for chain_comb in self.scn.missing_chain(
                self.rec,
                missing_position = missing,
                **self.missing_chain_args
            ):
                
                yield chain_comb
    
    def matching_chain_combinations(
            self,
            chain_param1,
            chain_param2,
            score_method = lambda ccomb: (min(ccomb, 3) * 2, 6),
        ):
        """

        Parameters
        ----------
        chain_param1 :
            
        chain_param2 :
            
        score_method :
             (Default value = lambda ccomb: (min(ccomb)
        3) * 2 :
            
        6) :
            

        Returns
        -------

        """
        
        ccomb = len(list(
            self.scn.matching_chain_combinations(
                self.rec,
                chain_param = (chain_param1, chain_param2),
            )
        ))
        
        score, max_score = score_method(ccomb)
        
        self.score += score
        self.max_score += score
    
    def check_lyso(self, score_threshold = 5):
        """Checks whether the this mass has been identified in the database
        as a lyso species and calls the corresponding lyso identification
        method.
        
        Returns ``True`` if the score from the lyso is larger than
        ``score_threshold``.

        Parameters
        ----------
        score_threshold :
             (Default value = 5)

        Returns
        -------

        """
        
        rec_lyso = self.scn.first_record(self.rec.hg.main, sub = ('Lyso',))
        
        if rec_lyso:
            
            lyso_hg = lipproc.Headgroup(
                main = self.rec.hg.main,
                sub = ('Lyso',),
            )
            lyso = idmethods[self.scn.ionmode][lyso_hg](rec_lyso, self.scn)
            lyso.confirm_class()
            
            return lyso.score > score_threshold
        
        return False


#
# Lipid identification methods
#

#
# Fatty acids
#

class FA_Negative(AbstractMS2Identifier):
    """Examines if a negative mode MS2 spectrum is a fatty acid.
    Here we only check if the most abundant fragment is the
    fatty acid itself.
    
    **Specimen:**
    
    - in vitro FABP1 -
    
    **Principle:**
    
    - The most abundant fragment must be a fatty acid which matches
      the carbon count and the unsaturation of the whole molecule.

    Parameters
    ----------

    Returns
    -------

    """
    
    def __init__(self, record, scan, **kwargs):
        
        AbstractMS2Identifier.__init__(
            self,
            record,
            scan,
            missing_chains = (),
            chain_comb_args = {
                'head': 1,
                'frag_types': {
                    0: {'FA-H'}
                }
            },
            **kwargs,
        )
    
    def confirm_class(self):
        """ """
        
        self.max_score = 10
        
        if (
            self.rec.chainsum and
            self.scn.chain_among_most_abundant(
                frag_type = 'FA-H',
                c = self.rec.chainsum.c,
                u = self.rec.chainsum.u,
            )
        ):
            
            self.score = 10


class FA_Positive(AbstractMS2Identifier):
    """Examines if a positive mode MS2 spectrum is a fatty acid.
    Here we only check if the most abundant fragment is the
    fatty acid itself.
    
    **Specimen:**
    
    - Not known
    
    **Principle:**
    
    - The most abundant fragment must be a fatty acid which matches
      the carbon count and the unsaturation of the whole molecule.

    Parameters
    ----------

    Returns
    -------

    """
    
    def __init__(self, record, scan, **kwargs):
        
        AbstractMS2Identifier.__init__(
            self,
            record,
            scan,
            missing_chains = (),
            chain_comb_args = {
                'head': 1
            }
        )
    
    def confirm_class(self):
        """ """
        
        self.max_score = 10
        
        if (
            self.rec.chainsum and
            self.scn.chain_among_most_abundant(
                frag_type = 'FA+H',
                c = self.rec.chainsum.c,
                u = self.rec.chainsum.u,
            )
        ):
            
            self.score = 10

#
# Glycerolipids
#

class DAG_Positive(AbstractMS2Identifier):
    """Examines if a positive mode MS2 spectrum is a DAG.
    
    **Specimen:**
    
    - in vivo: SEC14L2 + 584.52
    - in vitro: BNIP2 + 770.67
    
    **Principle:**
    
    - Combination of fatty acid fragments among the 10 most abundant
      fragments must match the expected carbon count and unsaturation.
    - If these are among the 5 highest fragments the score is higher.

    Parameters
    ----------

    Returns
    -------

    """
    
    def __init__(self, record, scan, **kwargs):
        
        AbstractMS2Identifier.__init__(
            self,
            record,
            scan,
            missing_chains = (),
            chain_comb_args = {},
            **kwargs,
        )
    
    def confirm_class(self):
        """ """
        
        self.max_score = 6
        
        if self.scn.has_chain_combinations(self.rec, head = 10):
            
            self.score += 4
        
        if self.scn.has_chain_combinations(self.rec, head = 6):
            
            self.score += 2


class DAG_Negative(AbstractMS2Identifier):
    """Examines if a negative mode MS2 spectrum is a DAG.
    
    **Specimen:**
    
    - We don't have yet.
    
    **Principle:**
    
    - Combination of fatty acid fragments among the 10 most abundant
      fragments must match the expected carbon count and unsaturation.
    - If these are among the 5 highest fragments the score is higher.
    
    (Same as in positive ionmode.)

    Parameters
    ----------

    Returns
    -------

    """
    
    def __init__(self, record, scan, **kwargs):
        
        AbstractMS2Identifier.__init__(
            self,
            record,
            scan,
            missing_chains = (),
            chain_comb_args = {},
            **kwargs,
        )
    
    def confirm_class(self):
        """ """
        
        self.max_score = 6
        
        if self.scn.has_chain_combinations(self.rec, head = 10):
            
            self.score += 4
        
        if self.scn.has_chain_combinations(self.rec, head = 6):
            
            self.score += 2


class TAG_Positive(AbstractMS2Identifier):
    """Examines if a positive mode MS2 spectrum is a TAG.
    
    **Specimen:**
    
    - STARD11 + 818.7187
    
    **Principle:**
    
    - Combination of fatty acid fragments must match the expected
      carbon count and unsaturation.

    Parameters
    ----------

    Returns
    -------

    """
    
    def __init__(self, record, scan, **kwargs):
        
        AbstractMS2Identifier.__init__(
            self,
            record,
            scan,
            missing_chains = (),
            chain_comb_args = {},
            **kwargs,
        )
    
    def confirm_class(self):
        """ """
        
        self.max_score = 10
        
        if self.scn.has_chain_combinations(self.rec, head = 15):
            
            self.score += 5
        
        if self.scn.has_chain_combinations(self.rec, head = 7):
            
            self.score += 5


class TAG_Negative(AbstractMS2Identifier):
    """Examines if a negative mode MS2 spectrum is a TAG.
    
    **Specimen:**
    
    - We don't have yet.
    
    **Principle:**
    
    - Combination of fatty acid fragments must match the
      expected carbon count and unsaturation.
    
    (Same as in positive ionmode.)

    Parameters
    ----------

    Returns
    -------

    """
    
    def __init__(self, record, scan, **kwargs):
        
        AbstractMS2Identifier.__init__(
            self,
            record,
            scan,
            missing_chains = (),
            chain_comb_args = {},
            **kwargs,
        )
    
    def confirm_class(self):
        """ """
        
        self.score = 0
        self.max_score = 5
        
        if self.scn.has_chain_combinations(self.rec):
            
            self.score += 5


class GL_Positive(AbstractMS2Identifier):
    """Generic class for identification of glycerolipids."""
    
    def __init__(self, record, scan, **kwargs):
        
        AbstractMS2Identifier.__init__(
            self,
            record,
            scan,
            missing_chains = (),
            chain_comb_args = {},
            **kwargs,
        )
    
    class_methods = {
        'DGTS': 'dgts',
        'DGCC': 'dgcc',
        'DGTA': 'dgts',
        'DGDG': 'dgdg',
        'MGDG': 'mgdg',
        'SQDG': 'sqdg',
    }
    
    def confirm_class(self):
        """ """
        
        if self.rec.hg.main in self.class_methods:
            
            getattr(self, self.class_methods[self.rec.hg.main])()
    
    def dgts(self):
        """ """
        
        self.max_score += 30
        
        if self.scn.has_fragment('DGTS [G+TS] (236.1492)'):
            
            self.score += 10
            
            self.score += sum(map(bool,
                (
                    self.scn.has_fragment('DGTS [TS] (144.1019)'),
                    self.scn.has_chain_fragment_type('NL FA-H2O'),
                )
            )) * 10
    
    def dgcc(self):
        """ """
        
        self.max_score += 20
        
        if self.scn.has_fragment('PC/SM [Ch+H2O] (104.107)'):
            
            self.score += 10
            
            if self.scn.has_fragment('DGCC [C2+Ch] (132.1388)'):
                
                self.score += 10
    
    def sqdg(self):
        """ """
        
        self.max_score += 10
        
        if self.scn.has_fragment('NL [Hexose+SO3+H2O+H] (NL 261.0280)'):
            
            self.score += 10
    
    def mgdg(self):
        """ """
        
        self.max_score += 10
        
        if self.scn.has_fragment('[Hexose+H2O-H] (NL 197.07)'):
            
            self.score += 10
    
    def dgdg(self):
        """ """
        
        self.max_score += 10
        
        if self.scn.has_fragment('NL [2xHexose+H2O-H] (NL 359.1190)'):
            
            self.score += 10


class GL_Negative(AbstractMS2Identifier):
    """Generic class for identification of glycerolipids."""
    
    def __init__(self, record, scan, **kwargs):
        
        AbstractMS2Identifier.__init__(
            self,
            record,
            scan,
            missing_chains = (),
            chain_comb_args = {},
            **kwargs,
        )
    
    def confirm_class(self):
        """ """
        
        self.max_score += 10
        
        if self.scn.has_chain_combination(
            record = self.rec,
            chain_param = (
                {'frag_type': {'FA-H', 'FA-'}},
            )
        ):
            
            self.score += 10

#
# Glycerophospholipids
#

class PE_Negative(AbstractMS2Identifier):
    """Examines if a negative mode MS2 spectrum is Phosphatidylethanolamine.
    
    **Specimen:**
    
    - GM2A - 714.507 and 716.523
    
    **Principle:**
    
    - The most abundant fragment is a fatty acid [M-H]- ion.
    - 140.0118 PE headgroup must be present.
    - Other headgroup ions 196.0380 and 178.0275 add to the score.
    - Lyso-PE and [M-H-CO2]- fatty acid fragments complementing the
      highest [M-H]- fatty acid increase the score.

    Parameters
    ----------

    Returns
    -------

    """
    
    def __init__(self, record, scan, **kwargs):
        
        AbstractMS2Identifier.__init__(
            self,
            record,
            scan,
            missing_chains = (),
            chain_comb_args = {},
            **kwargs,
        )
    
    def confirm_class(self):
        """ """
        
        self.max_score += 11
        
        if (
            self.scn.chain_fragment_type_is(
                i = 0,
                chain_type = 'FA',
                frag_type  = 'FA-H'
            ) and
            self.scn.has_fragment('PE [P+E] (140.0118)')
        ):
            
            self.score += 5
            
            self.score += sum(map(bool, (
                self.scn.has_fragment('PE [G+P+E-H2O] (196.0380)'),
                self.scn.has_fragment('PE [G+P+E] (178.0275)'),
            ))) * 3
            
            # by default this returns max 6
            self.matching_chain_combinations(
                {'frag_type': 'FA-H'},
                {'frag_type': {
                        'LysoPE',
                        'LysoPEAlkyl',
                        'LysoPEAlkyl-H2O',
                        'FA-H2O-H'
                    }
                }
            )


class PE_Positive(AbstractMS2Identifier):
    """Examines if a positive mode MS2 spectrum is a
    Phosphatidylethanolamine.
    
    **Specimen:**
    
    - in vivo BPI + 718.536
    - Lyso-PE: in vitro FABP1 + 454.29
    
    **Principle:**
    
    - The PE headgroup neutral loss 141.0191 has the highest intensity.
    - If it is a Lyso-PE score will be zero.

    Parameters
    ----------

    Returns
    -------

    """
    
    def __init__(self, record, scan, **kwargs):
        
        AbstractMS2Identifier.__init__(
            self,
            record,
            scan,
            missing_chains = (),
            chain_comb_args = {},
            **kwargs,
        )
    
    def confirm_class(self):
        """ """
        
        self.max_score = 20
        
        if self.scn.has_fragment('NL PE [P+E] (NL 141.0191)'):
            
            if self.check_lyso():
                
                return
            
            if self.scn.has_fragment('PE [P+E] (142.0264)'):
                
                self.score += 5
            
            self.score += 15


class LysoPE_Positive(AbstractMS2Identifier):
    """Examines if a positive mode MS2 spectrum is a
    Lysophosphatidylethanolamine.
    
    **Specimen:**
    
    - in vitro FABP1 + 454.29
    
    **Principle:**
    
    - The PE headgroup neutral loss 141.0191 has the highest intensity.
    - A fatty acid-glycerol fragment should match the carbon count and
      unsaturation of the whole molecule.

    Parameters
    ----------

    Returns
    -------

    """
    
    def __init__(self, record, scan, **kwargs):
        
        AbstractMS2Identifier.__init__(
            self,
            record,
            scan,
            missing_chains = (),
            chain_comb_args = {},
            **kwargs,
        )
    
    def confirm_class(self):
        """ """
        
        self.max_score = 15
        
        if self.scn.has_fragment('NL PE [P+E] (NL 141.0191)'):
            
            self.score = 5
            
            if self.scn.has_fragment('PE [P+E] (142.0264)'):
                
                self.score += 5
            
            self.scn.build_chain_list()
            
            if (
                len(self.scn.chain_list) and
                self.scn.chain_fragment_type_is(
                    self.scn.chain_list[0].i,
                    frag_type = 'FA+Glycerol-OH',
                    c = self.rec.chainsum.c,
                    u = self.rec.chainsum.u,
                )
            ):
                
                self.score += 5


class PC_Negative(AbstractMS2Identifier):
    """Examines if a negative mode MS2 spectrum is a Phosphatidylcholine.
    
    **Specimen:**
    
    - BPI - 804.57 and 776.545
    
    **Principle:**
    
    - 168.0431 phosphate+choline-CH3 fragment must be present.
    - The highest abundant fragment must be a fatty acid [M-H]- fragment.
    - Lyso-PC fragments complementing the highest [M-H]- fatty acid
      increase the score.

    Parameters
    ----------

    Returns
    -------

    """
    
    def __init__(self, record, scan, **kwargs):
        
        AbstractMS2Identifier.__init__(
            self,
            record,
            scan,
            missing_chains = (),
            chain_comb_args = {},
            **kwargs,
        )
    
    def confirm_class(self):
        """ """
        
        self.max_score = 27
        
        if (
            self.scn.chain_fragment_type_is(
                i = 0,
                chain_type = 'FA',
                frag_type = 'FA-H'
            ) and
            self.scn.has_fragment('PC/SM PO4+choline-CH3 (168.0431)')
        ):
            
            self.score += 5
            
            if self.scn.has_chain_combination(
                self.rec,
                head = 3,
                chain_param = ({
                    'frag_type': {
                        'FA-H',
                    }
                },)
            ):
                
                self.score += 10
            
            self.score += sum(map(bool, (
                self.scn.has_fragment('PE [G+P+E-H2O] (196.0380)'),
                self.scn.has_fragment('PE [G+P+E] (178.0275)'),
            ))) * 3
            
            self.matching_chain_combinations(
                {'frag_type': 'FA-H'},
                {'frag_type': 'LysoPC'},
                score_method = lambda ccomb: ((ccomb > 1) * 6, 6),
            )


class PC_Positive(AbstractMS2Identifier):
    """Examines if a positive mode MS2 spectrum is a Phosphatidylcholine.
    
    **Specimen:**
    
    - BPI + 786.607
    
    **Principle:**
    
    - The most abundant fragment must be choline+phosphate 184.0733.
    - The 86.0964 ethyl-trimetylammonium must be present.
    - The most abundant fatty acid can not have the same carbon count
      and unsaturation as the whole molecule (then it is Lyso-PC).
    - Fragments 104.1069, 124.9998, 60.0808 and 58.0651 increase the
      score.

    Parameters
    ----------

    Returns
    -------

    """
    
    def __init__(self, record, scan, **kwargs):
        
        AbstractMS2Identifier.__init__(
            self,
            record,
            scan,
            missing_chains = (),
            chain_comb_args = {},
            must_have_chains = False,
            **kwargs,
        )
    
    def confirm_class(self):
        """ """
        
        self.max_score = 13
        
        if (
            self.scn.fragment_percent_of_most_abundant(
                'PC/SM [P+Ch] (184.0733)', 10.0
            ) and
            self.scn.has_fragment('PC/SM [Ch] (86.096)')
        ):
            
            if self.check_lyso():
                
                return
            
            self.score += 5
            
            self.score += sum(map(bool, (
                self.scn.has_fragment('PC/SM [Ch+H2O] (104.107)'),
                self.scn.has_fragment('PC/SM [P+Et] (124.9998)'),
                self.scn.has_fragment('PC/SM [N+3xCH3] (60.0808)'),
                self.scn.has_fragment('PC/SM [Ch-Et] (58.0651)'),
            ))) * 2


class LysoPC_Positive(AbstractMS2Identifier):
    """Examines if a positive mode MS2 spectrum is a Lysophosphatidylcholine.
    
    **Specimen:**
    
    - in vitro FABP1 + 522.36
    
    **Principle:**
    
    - Choline-phosphate 184.0733, ethyl-trimethylammonium 86.0964 and
      neutral loss 183.0660 must be present.
    - The latter neutral loss corresponds to a fatty acid+glycerol ion.
    - The carbon count and unsaturation of this fragment should match
      that of the whole molecule.

    Parameters
    ----------

    Returns
    -------

    """
    
    def __init__(self, record, scan, **kwargs):
        
        AbstractMS2Identifier.__init__(
            self,
            record,
            scan,
            missing_chains = (),
            chain_comb_args = {},
            must_have_chains = False,
            **kwargs,
        )
    
    def confirm_class(self):
        """ """
        
        self.max_score = 15
        
        if (
            self.scn.most_abundant_fragment_is('PC/SM [P+Ch] (184.0733)') and
            self.scn.has_fragment('PC/SM [Ch] (86.096)')
        ):
            
            self.score += 5
            
            if self.scn.has_fragment('NL PC/SM [P+Ch] (NL 183.066)'):
                
                self.score += 5
            
            if self.scn.has_chain_fragment_type(
                frag_type = {'FA+Glycerol-OH', 'NL FA-H2O'},
                c = self.rec.chainsum.c,
                u = self.rec.chainsum.u,
            ):
                
                self.score += 5


class PI_Negative(AbstractMS2Identifier):
    """Examines if a negative MS2 spectrum is Phosphatidylinositol.
    
    **Specimen:**
    
    - GM2A - 835.52
    
    **Principle:**
    
    - Inositolphosphate-H2O fragment 241.0119, metaphosphate 78.9591 and
      headgroup fragment 152.9958 must be present.
    - Additional headgroup fragments 96.9696, 259.0224 and 297.0381
      increase the score.
    - Presence of Lyso-PI fragments complementing other [M-H]- fatty
      acid fragments increase the score.

    Parameters
    ----------

    Returns
    -------

    """
    
    def __init__(self, record, scan, **kwargs):
        
        AbstractMS2Identifier.__init__(
            self,
            record,
            scan,
            missing_chains = (),
            chain_comb_args = {},
            **kwargs,
        )
    
    def confirm_class(self):
        """ """
        
        self.max_score = 19
        
        if (
            self.scn.has_fragment('PI [InsP-H2O]- (241.01)') and
            self.scn.has_fragment('PA/PG/PI/PS [G+P] (152.9958)') and
            self.scn.has_fragment('Cer1P/PIP/PL metaphosphate (78.9591)')
        ):
            
            self.score += 5
            
            self.score += sum(map(bool, (
                self.scn.has_fragment('Cer1P/PI phosphate (96.9696)'),
                self.scn.has_fragment('PI [InsP-H]- (259.02)'),
                self.scn.has_fragment('PI [G+P+I] (297.04)'),
                self.scn.has_fragment('PI [InsP-2H2O]- (223.00)'),
            ))) * 2
            
            self.matching_chain_combinations(
                {'frag_type': 'FA-H'},
                {'frag_type': {
                        'LysoPI',
                        'LysoPI-H2O',
                    }
                },
                score_method = lambda ccomb: (min(ccomb, 2) * 3, 6),
            )


class PI_Positive(AbstractMS2Identifier):
    """Examines if a negative MS2 spectrum is Phosphatidylinositol.
    
    **Specimen:**
    
    - SEC14L2 + 906.60 and 882.6
    
    **Principle:**
    
    - Combinations of fatty acid fragments must match the expected
      carbon count and unsaturation for PI.
    - Presence of neutral losses 259.0219 and 277.0563 adds to the score.

    Parameters
    ----------

    Returns
    -------

    """
    
    def __init__(self, record, scan, **kwargs):
        
        AbstractMS2Identifier.__init__(
            self,
            record,
            scan,
            missing_chains = (),
            chain_comb_args = {},
            must_have_chains = True,
            **kwargs,
        )
    
    def confirm_class(self):
        """ """
        
        self.max_score = 9
        
        if self.scn.has_chain_combinations(self.rec):
            
            self.score += 1
            
            self.score += sum(map(bool, (
                self.scn.has_fragment('NL PI [P+Ins] (NL 259.0219)'),
                self.scn.has_fragment('NL PI [P+Ins+NH3] (NL 277.0563)'),
            ))) * 4


class PS_Negative(AbstractMS2Identifier):
    """Examines if a negative mode MS2 spectrum is a Phosphatidylserine.
    
    **Specimen:**
    
    - ORP9 - 788.54
    
    **Principle:**
    
    - The most abundant fragment is an [M-H]- fatty acid fragment.
    - Glycerophosphate fragment 152.9958 must be present.
    - Metaphosphate 78.9591 increases the score.
    - Serine-H2O neutral loss 87.0320 adds to the score.
    - Presence of Lyso-PS and Lyso-PA fragments complementing
      the highest [M-H]- fatty acid fragment increase the score.

    Parameters
    ----------

    Returns
    -------

    """
    
    def __init__(self, record, scan, **kwargs):
        
        AbstractMS2Identifier.__init__(
            self,
            record,
            scan,
            missing_chains = (),
            chain_comb_args = {},
            must_have_chains = True,
            **kwargs,
        )
    
    def confirm_class(self):
        """ """
        
        self.max_score = 17
        
        if (
            self.scn.has_chain_combinations(self.rec) and
            self.scn.chain_fragment_type_is(
                0, chain_type = 'FA', frag_type = 'FA-H'
            ) and
            self.scn.fragment_among_most_abundant(
                'PA/PG/PI/PS [G+P] (152.9958)', 5
            )
        ):
            
            self.score += 5
            
            self.score += sum(map(bool, (
                self.scn.has_fragment('Cer1P/PIP/PL metaphosphate (78.9591)'),
                self.scn.has_fragment('PS [Ser-H2O] (87.0320)'),
            ))) * 3
            
            self.matching_chain_combinations(
                {'frag_type': 'FA-H'},
                {'frag_type': {'LysoPS', 'LysoPA'}},
                score_method = lambda ccomb: (min(ccomb, 2) * 3, 6),
            )


class PS_Positive(AbstractMS2Identifier):
    """Examines if a positive mode MS2 spectrum is a Phosphatidylserine.
    
    **Specimen:**
    
    - BPI + 790.56
    
    **Principle:**
    
    - PS headgroup neutral loss 185.0089 must be the highest intensity.

    Parameters
    ----------

    Returns
    -------

    """
    
    def __init__(self, record, scan, **kwargs):
        
        AbstractMS2Identifier.__init__(
            self,
            record,
            scan,
            missing_chains = (),
            chain_comb_args = {},
            must_have_chains = True,
            **kwargs,
        )
    
    def confirm_class(self):
        """ """
        
        self.max_score = 5
        
        if self.scn.fragment_among_most_abundant('PS [P+S] (NL 185.0089)', 1):
            
            self.score += 5


class PG_Negative(AbstractMS2Identifier):
    """Examines if a negative mode MS2 spectrum is Phosphatidylglycerol.
    The result will be the same as `bmp_neg_1`, as in negative
    mode we do not know a way to distinguish these species.
    
    
    **Specimen:**
    
    - GM2A - 799.54
    - BPIFB2 - 773.5258 (might be BMP)
    
    **Principle:**
    
    - The most abundant fragment is a fatty acid [M-H]- ion.
    - The 152.9958 glycerophosphate fragment must be present.
    - If Lyso-PG fragment present with carbon count complementing
      the [M-H]- fatty acid score is higher.
    - Presence of 171.0064 headgroup fragment adds to the score.

    Parameters
    ----------

    Returns
    -------

    """
    
    def __init__(self, record, scan, **kwargs):
        
        AbstractMS2Identifier.__init__(
            self,
            record,
            scan,
            missing_chains = (),
            chain_comb_args = {},
            must_have_chains = True,
            **kwargs,
        )
    
    def confirm_class(self):
        """ """
        
        self.max_score = 14
        
        if (
            self.scn.has_chain_combinations(self.rec) and
            self.scn.chain_fragment_type_is(
                0, chain_type = 'FA', frag_type = 'FA-H'
            ) and
            self.scn.has_fragment('PA/PG/PI/PS [G+P] (152.9958)')
        ):
            
            self.score += 5
            
            if self.scn.has_fragment('PG headgroup (171.0064)'):
                
                self.score += 3
            
            self.matching_chain_combinations(
                {'frag_type': 'FA-H'},
                {'frag_type': {
                        'LysoPG',
                        'LysoPG-H2O',
                    }
                },
                score_method = lambda ccomb: (min(ccomb, 2) * 3, 6),
            )


class PG_Positive(AbstractMS2Identifier):
    """Examines if a positive mode MS2 spectrum is a Phosphatidylglycerol.
    At in vivo observed only in standard.
    
    **Principle:**
    
    - The PG headgroup neutral loss (189.0402) is the fragment ion
      with the highest intensity?

    Parameters
    ----------

    Returns
    -------

    """
    
    def __init__(self, record, scan, **kwargs):
        
        AbstractMS2Identifier.__init__(
            self,
            record,
            scan,
            missing_chains = (),
            chain_comb_args = {},
            **kwargs,
        )
    
    def confirm_class(self):
        """ """
        
        self.max_score = 5
        
        if (
            self.scn.most_abundant_fragment_is(
                'NL PG [G+P+NH3] (NL 189.0402)'
            )
        ):
            
            self.score += 5
        
        # alternative for lyso
        if (
            self.rec.hg.sub == ('Lyso',) and
            self.scn.chain_fragment_type_among_most_abundant(
                n = 1,
                frag_type = {'FA+Glycerol-OH'},
                c = self.rec.chainsum.c,
                u = self.rec.chainsum.u,
            )
        ):
            
            self.score += 5
            self.max_score += 5


class BMP_Negative(PG_Negative):
    """Examines if a negative mode MS2 spectrum is Bismonoacylglycerophosphate.
    The result will be the same as for PG, as in negative
    mode we do not know a way to distinguish these species.
    
    
    **Specimen:**
    
    - GM2A - 799.54
    - BPIFB2 - 773.5258 (might be BMP)
    
    **Principle:**
    
    - The most abundant fragment is a fatty acid [M-H]- ion.
    - The 152.9958 glycerophosphate fragment must be present.
    - If Lyso-PG fragment present with carbon count complementing
      the [M-H]- fatty acid score is higher.
    - Presence of 171.0064 headgroup fragment adds to the score.

    Parameters
    ----------

    Returns
    -------

    """
    
    def __init__(self, record, scan, **kwargs):
        
        PG_Negative.__init__(self, record, scan, **kwargs)


class BMP_Positive(AbstractMS2Identifier):
    """Examines if a positive mode MS2 spectrum
    is a Bismonoacylglycerophosphate.
    
    **Specimen:**
    
    - BPIFB2 + 792.57
    
    **Principle:**
    
    - A glycerol+fatty acid fragment can be found among the 3 highest?
    - The PG headgroup neutral loss (189.0402) is among the fragments?
    - If so, does it have a lower intensity than half of the fatty
      acid+glycerol fragment?

    Parameters
    ----------

    Returns
    -------

    """
    
    def __init__(self, record, scan, **kwargs):
        
        AbstractMS2Identifier.__init__(
            self,
            record,
            scan,
            missing_chains = (),
            chain_comb_args = {},
            must_have_chains = True,
            **kwargs,
        )
    
    def confirm_class(self):
        """ """
        
        self.max_score = 10
        
        if (
            self.scn.has_chain_combinations(self.rec, head = 15) and
            self.scn.chain_fragment_type_among_most_abundant(
                chain_type = 'FA', frag_type = 'FA+Glycerol-OH', n = 3
            )
        ):
            
            self.score += 5
            
            i_hg = self.scn.fragment_by_name('NL PG [G+P+NH3] (NL 189.0402)')
            
            if i_hg is not None:
                
                i_gfa = self.scn.highest_fragment_by_chain_type(
                    head = 4, frag_type = 'FA+Glycerol-OH'
                )
                
                if self.scn.intensities[i_gfa] < self.scn.intensities[i_hg]:
                    
                    self.score = 0
                
                else:
                    
                    self.score += 5


class PA_Negative(AbstractMS2Identifier):
    """Examines if a negative mode MS2 spectrum is Phosphatidylglycerol.
    The result will be the same as `bmp_neg_1`, as in negative
    mode we do not know a way to distinguish these species.
    
    
    **Specimen:**
    
    - GM2A - 799.54
    - BPIFB2 - 773.5258 (might be BMP)
    
    **Principle:**
    
    - The most abundant fragment is a fatty acid [M-H]- ion.
    - The 152.9958 glycerophosphate fragment must be present.
    - If Lyso-PG fragment present with carbon count complementing
      the [M-H]- fatty acid score is higher.
    - Presence of 171.0064 headgroup fragment adds to the score.

    Parameters
    ----------

    Returns
    -------

    """
    
    def __init__(self, record, scan, **kwargs):
        
        AbstractMS2Identifier.__init__(
            self,
            record,
            scan,
            missing_chains = (),
            chain_comb_args = {},
            must_have_chains = True,
            **kwargs,
        )
    
    def confirm_class(self):
        """ """
        
        self.max_score = 25
        
        if (
            self.scn.has_chain_combinations(self.rec) and
            self.scn.chain_fragment_type_is(
                0, chain_type = 'FA', frag_type = 'FA-H'
            ) and
            self.scn.fragment_among_most_abundant(
                'PA/PG/PI/PS [G+P] (152.9958)', 10
            ) and
            self.scn.fragment_among_most_abundant(
                'Cer1P/PIP/PL metaphosphate (78.9591)', 10
            )
        ):
            
            self.score += 20
            
            if self.scn.has_fragment('Cer1P/PI phosphate (96.9696)'):
                
                self.score += 5


class PA_Positive(AbstractMS2Identifier):
    """Examines if a positive mode MS2 spectrum is a Phosphatidylglycerol.
    At in vivo observed only in standard.
    
    **Principle:**
    
    - The PG headgroup neutral loss (189.0402) is the fragment ion
      with the highest intensity?

    Parameters
    ----------

    Returns
    -------

    """
    
    def __init__(self, record, scan, **kwargs):
        
        AbstractMS2Identifier.__init__(
            self,
            record,
            scan,
            missing_chains = (),
            chain_comb_args = {},
            **kwargs,
        )
    
    def confirm_class(self):
        """ """
        
        self.max_score = 20
        
        if (
            self.scn.fragment_among_most_abundant(
                'NL [P] (NL 97.9769)', 3, adduct = self.add
            )
        ):
            
            self.score += 10
            
            if self.scn.has_chain_combination(
                self.rec,
                chain_param = ({
                    'frag_type': {
                        'FA+Glycerol-OH',
                        'FA-OH',
                        'FA-H2O-OH',
                    }
                },)
            ):
                
                self.score += 10

#
# Vitamins
#

class VA_Positive(AbstractMS2Identifier):
    """Examines if a positive MS2 spectrum is vitamin A (retinol).
    
    **Specimen:**
    
    - in vivo RBP1 + 269.2245
    - in vivo RBP4 + 269.2245
    
    **Principle:**
    
    - The most abundant ion is the whole molecule m/z = 269.224.
    - Presence off 3 other ions adds to the score but not
      mandatory: 213.165, 145.1027, 157.1028.

    Parameters
    ----------

    Returns
    -------

    """
    
    def __init__(self, record, scan, **kwargs):
        
        AbstractMS2Identifier.__init__(
            self,
            record,
            scan,
            missing_chains = (),
            chain_comb_args = {},
            must_have_chains = False,
            **kwargs,
        )
    
    def confirm_class(self):
        """ """
        
        self.max_score = 8
        
        if self.scn.fragment_among_most_abundant('Retinol I (269.2264)', 3):
            
            self.score += 5
            
            self.score += sum(map(bool, (
                self.scn.has_fragment('Retinol II (213.1637)'),
                self.scn.has_fragment('Retinol III (157.1012)'),
                self.scn.has_fragment('Retinol IV (145.1012)'),
            )))


class VA_Negative(AbstractMS2Identifier):
    """Examines if a positive MS2 spectrum is vitamin A (retinol).
    
    **Specimen:**
    
    - Standards 141020 negative scan 673
    
    **Principle:**
    
    - 3 fragments seems to always present and be among the most abundant:
      79.055, 119.087 and 255.212; presence of these is the main condition.
    - We also detected 125.061 in our standards which is special because
      contains 2 oxygens; presence of this increase the score.

    Parameters
    ----------

    Returns
    -------

    """
    
    def __init__(self, record, scan, **kwargs):
        
        AbstractMS2Identifier.__init__(
            self,
            record,
            scan,
            missing_chains = (),
            chain_comb_args = {},
            must_have_chains = False,
            **kwargs,
        )
    
    def confirm_class(self):
        """ """
        
        self.max_score = 8
        
        if all((
            self.scn.fragment_among_most_abundant(fragname, 7)
            for fragname in (
                'Retinoic acid I (79.0553)',
                'Retinoic acid II (119.0866)',
                'Retinoic acid IV (255.2118)',
            )
        )):
            
            self.score += 5
            
            if self.scn.has_fragment('Retinoic acid III (125.0608)'):
                
                self.score += 3

#
# Sphingolipids
#

class Cer_Positive(AbstractMS2Identifier):
    """Examines if a positive mode MS2 spectrum is a ceramide.
    Identifies ceramide varieties including sphingomyeline,
    ceramide-1-phosphare, ceramide-phosphoethanolamine,
    OH-acyl-ceramide, hexosyl and dihexosyl-ceramides,
    and d, t and DH long chain base varieties.
    
    dCer
    ====
    
    **Specimen:**
    
    - Sphingolipid standards scans
    - SEC14L1 + 538.52
    - STARD11 + 538.526
    
    **Principle:**
    
    - A sphingosine backbone with two H2O loss must be among the
      10 most abundant fragments.
    - Fatty acid [M+H]+ or [M-O]+ fragments or neutral losses
      complementing the one above increase the score.
    - Sphingosine backbone fragments with same carbon count and
      unsaturation with the one with 2 water loss but [Sph-C-2(H2O)]+
      or [Sph-H2O]+ add to the score.
    - The score increases if the following choline fragments
      can not be found: 58.0651, 104.1070, 124.9998 and 184.0733.
    - The presence of the following fragments increase the score:
      60.0444, 70.0651, 82.0651, 96.0808, 107.0730, 121.0886,
      135.1042 and 149.1199.
    
    DHCer
    =====
    
    **Specimen:**
    
    - Standards 180626 m/z 568.56 scan 2367
    
    **Principle:**
    
    - Same pattern as at dCer but from the sphingosine derived fragments
      it becomes clear if it has no unsaturation.
    
    tCer
    ====
    
    **Specimen:**
    
    - Standards 180628 m/z 584.56 scan 2070
    
    **Principle:**
    
    - Has Sph+H2O-H fragment which does not occur at dCer.
    - Sph-H2O-H and Sph-H are much higher abundant than at dCer.
    - Strong fragment at 60.044 which is missing at dCer.
    - H2O and 2xH2O neutral losses are much higher than at dCer.
    
    dCer-2OH-acyl
    =============
    
    **Specimen:**
    
    - Standards 180615 m/z 584.22 scan 2421
    
    **Principle:**
    
    - Same as other ceramides. It's d and DH forms are isobaric with tCer
      but d and t are clearly distinguishable so this does not cause
      confusion.
    
    dCer-1-P
    ========
    
    **Specimen:**
    
    - in vivo GLTPD1 + 728.59
    
    **Principle:**
    
    - A shpingosine backbone with 2 H2O loss must be among the 3 highest
      intensity fragments.
    - Presence of any of the following fragments increases the score:
      82.0651, 115.9875.
      107.0729, 135.1043, 149.1199.
    
    Hex-dCer
    ========
    
    **Specimen:**
    
    - in vivo GLTP + 810.68
    
    **Principle:**
    
    - Hexose fragments 198.0740, 180.0634 and 162.0528 must present.
      These are neutral losses of hexose, hexose-H2O and hexose+H2O
    
    Hex-tCer
    ========
    
    **Specimen:**
    
    - in vivo GLTP + 826.67
    - in vitro GLTP + 826.67, 800.66,
    
    **Principle:**
    
    - Hexose fragments 198.0740, 180.0634 and 162.0528 must present.
      These are neutral losses of hexose, hexose-H2O and hexose+H2O
    
    Hex2-dCer
    =========
    
    **Specimen:**
    
    - in vivo GLTP + 988.73
    
    **Principle:**
    
    - Loss of double hexose with our without extra water or water loss
      are the characteristic fragments of this class.
    
    SHex-dCer
    =========
    
    **Specimen:**
    
    - in vitro 890.64
    
    dSM & DHSM
    ==========
    
    **Specimen:**
    
    - in vivo GLTPD1 + 703.57
    - in vitro GLTPD1 + 813.68
    
    **Principle:**
    
    - The following choline fragments must be present: 60.0808, 86.0964,
      104.1069, 124.9998 and 184.0733. The last one is the most intensive.
    - If 58.0651 can be found it adds to the score.
    - dSM and DHSM are not distinguishable in our settings. Maybe the
      [Sph-2xH2O+H]+ ion (264 @ 18:1) presents more often at d and only
      eventually at DH.
    
    PE-Cer
    ======
    
    We do not have this in standards or in screens so we can not test this.
    Based on Amiar 2016 and Narayanaswamy 2014.
    
    **Principle:**
    
    - Neutral loss of 141.0191 must be present.
    - 142.0264 phospho-ethanolamine fragment and neutral loss of
      phospho-ethanolamine+water might be present.
    - Sph-2xH2O fragment increases the score.

    Parameters
    ----------

    Returns
    -------

    """
    
    class_methods = {
        'SM': 'sm',
        'Sph': 'sph',
    }
    
    subclass_methods = {
        '1P': 'cer1p',
        'Hex': 'hexcer',
        'Hex2': 'hex2cer',
        'SHex': 'shexcer',
        'SHex2': 'shex2cer',
        'PE': 'pe_cer',
        'M2': 'm2',
        'M1': 'm1',
        'M3': 'm3',
        'PC': 'pc',
        'empty': 'cer',
    }
    
    def __init__(self, record, scan, **kwargs):
        
        self.nacyl = record.chainsum is not None and len(record.chainsum) > 1
        self.oacyl = record.chainsum is not None and len(record.chainsum) > 2
        
        AbstractMS2Identifier.__init__(
            self,
            record,
            scan,
            missing_chains = (1,) if self.nacyl else (),
            chain_comb_args = {},
            must_have_chains = True,
            **kwargs,
        )
        
        self.sph_scores     = {}
        self.sph_max_scores = {}
        self.fa_scores      = {}
        self.fa_max_scores  = {}
    
    def confirm_class(self):
        """ """
        
        AbstractMS2Identifier.confirm_class(self)
        
        self.max_score += 2
        
        self.score += sum(map(
            self.scn.has_fragment,
            (
                'NL [H2O] (NL 18.0106)',
                'NL [2xH2O] (NL 36.0211)',
            )
        ))
        
        self.confirm_subclass()
    
    def confirm_chains_explicit(self):
        """Most of the time we don't really have fatty acid derived
        fragments from ceramides in positive mode. However certain
        sphingosin base derived fragments correspond to neutral losses
        of fatty acids as the molecule is composed of a sphingosine
        and a fatty acid but this is redundant. Hence we call both
        explicit and implicit identification as practically the it
        is implicit anyways.

        Parameters
        ----------

        Returns
        -------

        """
        
        for chains in itertools.chain(
            AbstractMS2Identifier.confirm_chains_explicit(self),
            AbstractMS2Identifier.confirm_chains_implicit(self),
        ):
            
            if chains[0][0].attr.sph == self.rec.chainsum.attr[0].sph:
                
                # the sphingosin base and fatty acyl related part of the
                # score is valid only for the current chain combination
                # hence now we add these to the overall score, yield the
                # identification and then subtract them from the score
                sph_score, sph_max_score = self.sphingosine_base(
                    chains[0][0].attr.sph
                )
                
                self.score += sph_score
                self.max_score += sph_max_score
                
                if self.nacyl:
                    
                    fa_score, fa_max_score = self.fatty_acyl(chains[0][1])
                    self.score += fa_score
                    self.max_score += fa_max_score
                
                yield chains
                
                self.score -= sph_score
                self.max_score -= sph_max_score
                
                if self.nacyl:
                    
                    self.score -= fa_score
                    self.max_score -= fa_max_score
    
    def fatty_acyl(self, fa):
        """

        Parameters
        ----------
        fa :
            

        Returns
        -------

        """
        
        score = 0
        max_score = 0
        
        if fa.attr.oh:
            
            if self.add == '[M-H2O+H]+':
                
                score -= 20
        
        return score, max_score
    
    def cer(self):
        """ """
        
        score = 0
        max_score = 0
        
        non_hex_score, non_hex_max_score = self.non_hex()
        
        score += non_hex_score
        max_score += non_hex_max_score
        
        return score, max_score
    
    def non_hex(self):
        """ """
        
        score = 0
        max_score = 0
        
        score -= sum(map(bool,
            (
                self.scn.has_fragment('NL [Hexose-H2O] (NL 162.05)'),
                self.scn.has_fragment('NL [Hexose] (NL 180.06)'),
                self.scn.has_fragment('NL [Hexose+H2O] (NL 198.07)'),
                self.scn.has_fragment('NL [2xHexose] (NL 342.1162)'),
                self.scn.has_fragment('NL [2xHexose+H2O] (NL 360.1268)'),
                self.scn.has_fragment('NL [2xHexose-H2O] (NL 324.1056)'),
                self.scn.has_fragment('NL [2xHexose+O] (NL 358.1111)'),
                self.scn.has_fragment('NL [2xHexose+C] (NL 372.1268)'),
                self.scn.has_fragment('NL [S] (NL 79.9568)'),
                self.scn.has_fragment('NL [S+H2O] (97.9674)'),
                self.scn.has_fragment('NL [Hexose+SO3] (NL 242.100)'),
                self.scn.has_fragment('NL [Hexose+SO3+H2O] (NL 260.0202)'),
                self.scn.has_fragment('NL [Hexose+SO3+2xH2O] (NL 278.0308)'),
                self.scn.has_fragment('NL [2xHexose+SO3] (NL 404.0625)'),
                self.scn.has_fragment('NL [2xHexose+SO3+H2O] (NL 422.0730)'),
                self.scn.has_fragment('NL [2xHexose+SO3+2xH2O] (NL 440.0836)'),
            )
        )) * 5
        
        return score, max_score
    
    def sm(self):
        """ """
        
        score = 0
        max_score = 47
        
        if self.scn.most_abundant_fragment_is('PC/SM [P+Ch] (184.0733)'):
            
            score += 15
            
            score += sum(map(bool,
                (
                    self.scn.has_fragment('PC/SM [N+3xCH3] (60.0808)'),
                    self.scn.has_fragment('PC/SM [Ch] (86.096)'),
                    self.scn.has_fragment('PC/SM [Ch+H2O] (104.107)'),
                    self.scn.has_fragment('PC/SM [P+Et] (124.9998)'),
                    self.scn.has_fragment('PC/SM [Ch-Et] (58.0651)'),
                    self.scn.has_fragment('NL PC/SM [P+Ch] (NL 183.066)'),
                    self.scn.has_fragment('NL SM [P+Ch] (NL 201.0766)'),
                    self.scn.has_fragment('NL SM [N+3xCH3] (77.0841)'),
                    self.scn.has_fragment('NL [H2O] (NL 18.0106)'),
                )
            )) * 3
            
            if self.scn.has_chain_fragment_type(frag_type = 'Sph-2xH2O+H'):
                
                score += 5
            
            self.must_have_chains = False
        
        return score, max_score
    
    def pc(self):
        """Lyso-SM aka Sph-PC.
        
        Scherer 2010, Table 1.

        Parameters
        ----------

        Returns
        -------

        """
        
        score = 0
        max_score = 15
        
        if self.scn.most_abundant_fragment_is('PC/SM [P+Ch] (184.0733)'):
            
            score += 15
        
        return score, max_score
    
    def pe_cer(self):
        """ """
        
        score = 0
        max_score = 30
        
        if self.scn.has_fragment('NL PE [P+E] (NL 141.0191)'):
            
            score += 15
            
            score += sum(map(bool,
                (
                    self.scn.has_fragment('PE [P+E] (142.0264)'),
                    self.scn.has_fragment('NL PE [P+E+H2O] (NL 159.0297)'),
                    self.scn.has_fragment('NL PE [P+E-H2O] (NL 123.0085)'),
                )
            )) * 5
        
        return score, max_score
    
    def cer1p(self):
        """ """
        
        score = 0
        max_score = 31
        
        if self.scn.has_fragment('NL [P+H2O] (NL 115.9875)'):
            
            score += 10
        
        if self.scn.chain_among_most_abundant(3, frag_type = 'Sph-2xH2O-H'):
            
            score += 10
        
        if self.scn.has_chain_combination(
            self.rec,
            chain_param = (
                {'frag_type': {
                        'Sph-2xH2O+H',
                        'Sph-H2O+H',
                        'Sph-H2O-H'
                    }
                },
                {'frag_type': 'FA+NH+C2H2-OH'},
            )
        ):
            
            score += 5
        
        score += sum(map(bool,
            (
                self.scn.has_fragment('NL [P] (NL 79.9663)'),
                self.scn.has_fragment('NL [P] (NL 97.9769)'),
            )
        )) * 3
        
        non_hex_score, non_hex_max_score = self.non_hex()
        
        score += non_hex_score
        
        return score, max_score
    
    def hexcer(self):
        """ """
        
        score = 0
        max_score = 14
        
        score += sum(map(bool,
            (
                self.scn.has_fragment('NL [Hexose-H2O] (NL 162.05)'),
                self.scn.has_fragment('NL [Hexose] (NL 180.06)'),
                self.scn.has_fragment('NL [Hexose+H2O] (NL 198.07)'),
            )
        )) * 3
        
        if self.hexcer_chain_combination():
            
            score += 5
        
        return score, max_score
    
    def hex2cer(self):
        """ """
        
        score = 0
        max_score = 39
        
        score += sum(map(bool,
            (
                self.scn.has_fragment('NL [2xHexose] (NL 342.1162)'),
                self.scn.has_fragment('NL [2xHexose+H2O] (NL 360.1268)'),
            )
        )) * 10
        
        score += sum(map(bool,
            (
                self.scn.has_fragment('NL [2xHexose-H2O] (NL 324.1056)'),
                self.scn.has_fragment('NL [2xHexose+O] (NL 358.1111)'),
                self.scn.has_fragment('NL [2xHexose+C] (NL 372.1268)'),
            )
        )) * 3
        
        if self.hexcer_chain_combination():
            
            score += 10
        
        return score, max_score
    
    def hexcer_chain_combination(self):
        """ """
        
        return self.scn.has_chain_combination(
            self.rec,
            chain_param = (
                {'frag_type': {
                        'Sph-2xH2O+H',
                        'Sph-2xH2O-H',
                        'Sph-H2O+H',
                        'Sph-H2O-H',
                        'Sph-C-2xH2O',
                    }
                },
                {'frag_type': {
                        'FA-OH',
                        'NL FA',
                        'FA+NH2-O',
                    }
                },
            )
        )
    
    def shexcer(self):
        """ """
        
        score = 0
        max_score = 25
        
        score += sum(map(bool,
            (
                self.scn.has_fragment('NL [S] (NL 79.9568)'),
                self.scn.has_fragment('NL [S+H2O] (97.9674)'),
                self.scn.has_fragment('NL [Hexose+SO3] (NL 242.100)'),
                self.scn.has_fragment('NL [Hexose+SO3+H2O] (NL 260.0202)'),
                self.scn.has_fragment('NL [Hexose+SO3+2xH2O] (NL 278.0308)'),
            )
        )) * 5
        
        return score, max_score
    
    def shex2cer(self):
        """ """
        
        score = 0
        max_score = 25
        
        score += sum(map(bool,
            (
                self.scn.has_fragment('NL [S] (NL 79.9568)'),
                self.scn.has_fragment('NL [S+H2O] (97.9674)'),
                self.scn.has_fragment('NL [2xHexose+SO3] (NL 404.0625)'),
                self.scn.has_fragment('NL [2xHexose+SO3+H2O] (NL 422.0730)'),
                self.scn.has_fragment('NL [2xHexose+SO3+2xH2O] (NL 440.0836)'),
            )
        )) * 5
        
        return score, max_score
    
    def m2(self):
        """ """
        
        score = 0
        max_score = 46
        
        if self.scn.has_fragment('PC/SM [Ch-Et] (58.0651)'):
            
            score += 10
        
        if (
            self.rec.chainsum.u > 0 and
            self.scn.has_fragment('[C7+NH2] (110.0964)')
        ):
            
            score += 10
        
        score += sum(map(bool, (
            self.scn.has_fragment('[C5+NH2+2H] (84.0808)'),
            self.scn.has_fragment('[C6+NH2] (96.0808)'),
        ))) * 3
        
        if self.scn.has_chain_combination(
                self.rec,
                chain_param = (
                    {
                        'frag_type': {
                            'Sph-2xH2O+CH3',
                            'Sph-O-H2O+CH3+H',
                            'Sph-2xH2O+2xCh3+H',
                            'Sph-H2O+2xCH3+H',
                        }
                    },
                )
            ):
            
            score += 20
        
        return score, max_score
    
    def m1(self):
        """ """
        
        score = 0
        max_score = 30
        
        if self.scn.has_fragment('PC/SM [Ch-Et] (58.0651)'):
            
            score += 10
        
        if self.scn.has_chain_combination(
                self.rec,
                head = 10,
                chain_param = (
                    {
                        'frag_type': {
                            'Sph-2xH2O+CH3',
                            'Sph-O-H2O+CH3+H',
                            'Sph-H2O+CH3+H',
                        }
                    },
                )
            ):
            
            score += 20
        
        if self.scn.has_chain_fragment_type(
                frag_type = {'Sph-2xH2O+2xCH3+H', 'Sph-H2O+2xCH3+H'},
                c = self.rec.chainsum.c - 1,
                u = self.rec.chainsum.u,
            ):
            
            score -= 20
        
        return score, max_score
    
    def m3(self):
        """ """
        
        score = 0
        max_score = 20
        
        if self.scn.fragment_among_most_abundant(
            3, 'PC/SM [N+3xCH3] (60.0808)'
        ):
            
            score += 20
        
        return score, max_score
    
    def sph(self):
        """ """
        
        score = 0
        max_score = 9
        
        score += sum(map(bool,
            (
                self.scn.has_fragment('[C3+NH2] (56.0495)'),
                self.scn.has_fragment('[C2+NH2+O] (60.0444)'),
                self.scn.has_fragment('[C4+NH2+OH] (86.0600)'),
            )
        )) * 3
        
        return score, max_score
    
    def sphingosine_base(self, sph):
        """

        Parameters
        ----------
        sph :
            

        Returns
        -------

        """
        
        if sph not in self.sph_scores:
            
            method = 'sphingosine_%s' % sph.lower()
            
            self.sph_scores[sph], self.sph_max_scores[sph] = (
                getattr(self, method)() if hasattr(self, method) else (0, 0)
            )
        
        return self.sph_scores[sph], self.sph_max_scores[sph]
    
    def sphingosine_d(self):
        """ """
        
        score = 0
        max_score = 20
        
        if self.rec.chainsum and self.rec.chainsum.u == 0:
            
            return score, max_score
        
        if (
            self.nacyl and self.scn.chain_fragment_type_is(
                0,
                frag_type = 'Sph-2xH2O+H',
                u = (False, {0}),
            )
        ) or (
            not self.nacyl and self.scn.chain_fragment_type_is(
                0,
                frag_type = 'Sph-H2O+H',
                u = (False, {0}),
            )
        ) or (
            self.rec.hg.main == 'SM' and self.scn.chain_among_most_abundant(
                5,
                frag_type = 'Sph-2xH2O+H',
                u = (False, {0}),
                skip_non_chains = True,
            )
        ):
            
            score += 6
            
            score += sum(map(bool,
                (
                    not self.scn.has_fragment('[C2+NH2+O] (60.0444)'),
                    self.scn.has_fragment('NL [C+2xH2O] (NL 48.0211)')
                )
            )) * 2
            
            if (
                self.scn.chain_fragment_type_among_most_abundant(
                    4, frag_type = 'Sph-H2O+H', u = (False, {0})
                ) and
                self.scn.chain_fragment_type_among_most_abundant(
                    4, frag_type = 'Sph-C-O-H2O-H', u = (False, {0})
                ) and
                self.scn.chain_fragment_type_among_most_abundant(
                    4, frag_type = 'Sph-2xH2O+H', u = (False, {0})
                )
            ):
                score += 10
        
        return score, max_score
    
    def sphingosine_dh(self):
        """ """
        
        score = 0
        max_score = 20
        
        score += sum(map(bool,
            (
                self.scn.has_fragment('[C2+NH2+O] (60.0444)'),
                not self.scn.has_fragment('NL [C+2xH2O] (NL 48.0211)')
            )
        ))
        
        score += sum(map(bool,
            (
                self.scn.chain_fragment_type_among_most_abundant(
                    5, frag_type = 'Sph-H2O+H', u = 0
                ),
                self.scn.chain_fragment_type_among_most_abundant(
                    5, frag_type = 'FA+NH2-O', u = 0
                ),
                self.scn.chain_fragment_type_among_most_abundant(
                    10, frag_type = 'Sph-2xH2O+H', u = 0
                ),
                self.scn.has_chain_fragment_type(
                    frag_type = 'Sph-C-O-H2O-H', u = 0
                ),
                self.scn.has_chain_fragment_type(
                    frag_type = 'Sph+H', u = 0
                ),
                self.scn.has_chain_fragment_type(
                    frag_type = 'Sph-C-O-H2O-NH', u = 0
                )
            )
        )) * 3
        
        return score, max_score
    
    def sphingosine_t(self):
        """ """
        
        score = 0
        max_score = 20
        
        if all((
            self.scn.chain_fragment_type_among_most_abundant(
                5, frag_type = 'Sph-H2O-H',
            ),
            self.scn.chain_fragment_type_among_most_abundant(
                10, frag_type = 'Sph-2xH2O-H',
            ),
            (
                self.scn.fragment_among_most_abundant(
                    '[C2+NH2+O] (60.0444)'
                ) or
                self.rec.hg.sub
            )
        )):
            
            score = 9
            
            score += sum(map(bool,
                (
                    not self.scn.has_fragment('NL [C+2xH2O] (NL 48.0211)'),
                    self.scn.has_fragment('NL [3xH2O] (NL 54.0317)')
                )
            ))
            
            score += sum(map(bool,
                (
                    self.scn.has_chain_fragment_type(
                        frag_type = 'Sph-C-2xH2O',
                    ),
                    self.scn.has_chain_fragment_type(
                        frag_type = 'Sph+H2O-H',
                    ),
                    self.scn.chain_fragment_type_among_most_abundant(
                        5, frag_type = 'Sph-H',
                    ),
                )
            )) * 3
        
        return score, max_score
    
    def sphingosine_k(self):
        """ """
        
        score = 0
        max_score = 39
        
        if self.scn.has_chain_fragment_type(frag_type = 'Sph-NH2-H2O-2H'):
            
            score += 15
        
        score += sum(map(bool,
            (
                self.scn.has_fragment('[C2+NH2+O] (60.0444)'),
                self.scn.has_fragment('[C4+NH2+OH] (86.0600)'),
                self.scn.has_fragment('[C6+OH] (99.0804)'),
                self.scn.has_fragment('[C3+NH2] (56.0495)'),
            )
        )) * 3
        
        score += sum(map(bool,
            (
                self.scn.has_chain_fragment_type(
                    frag_type = 'Sph-C-2xH2O',
                ),
                self.scn.has_chain_fragment_type(
                    frag_type = 'Sph-H2O-H',
                ),
                self.scn.has_chain_fragment_type(
                    frag_type = 'Sph-H',
                ),
                self.scn.chain_fragment_type_among_most_abundant(
                    5, frag_type = 'Sph-H',
                ),
            )
        )) * 3
        
        return score, max_score


class Cer_Negative(AbstractMS2Identifier):
    """Examines if a positive mode MS2 spectrum is a ceramide.
    Identifies ceramide varieties including sphingomyeline,
    ceramide-1-phosphare, ceramide-phosphoethanolamine,
    OH-acyl-ceramide, hexosyl and dihexosyl-ceramides,
    and d, t and DH long chain base varieties.
    
    dCer
    ====
    
    **Specimen:**
    
    - in vivo SEC14L1 583, 554, 580 (formiate adduct)
    - in vivo STARD11 583, 554 (formiate adduct)
    - standards
    
    DHCer
    =====
    
    **Specimen:**
    
    - standards
    
    tCer
    ====
    
    **Specimen:**
    
    - standards

    Parameters
    ----------

    Returns
    -------

    """
    
    class_methods = {
        'Cer': 'cer',
        'SM':  'sm',
    }
    
    subclass_methods = {
        '1P': 'cer1p',
        'Hex': 'hexcer',
    }
    
    def __init__(self, record, scan, **kwargs):
        
        self.nacyl = record.chainsum is not None and len(record.chainsum) > 1
        self.oacyl = record.chainsum is not None and len(record.chainsum) > 2
        
        AbstractMS2Identifier.__init__(
            self,
            record,
            scan,
            missing_chains = (),
            chain_comb_args = {},
            must_have_chains = True,
            **kwargs,
        )
        
        self.sph_scores     = {}
        self.fa_scores      = {}
        self.sph_max_scores = {}
        self.fa_max_scores  = {}
    
    def confirm_class(self):
        """ """
        
        AbstractMS2Identifier.confirm_class(self)
        
        self.confirm_subclass()
    
    def confirm_chains_explicit(self):
        """ """
        
        for chains in itertools.chain(
            AbstractMS2Identifier.confirm_chains_explicit(self),
            AbstractMS2Identifier.confirm_chains_implicit(self),
        ):
            
            if chains[0][0].attr.sph == self.rec.chainsum.attr[0].sph:
                
                # the sphingosin base and fatty acyl related part of the
                # score is valid only for the current chain combination
                # hence now we add these to the overall score, yield the
                # identification and then subtract them from the score
                sph_score, sph_max_score = self.sphingosine_base(
                    chains[0][0].attr.sph
                )
                self.score += sph_score
                self.max_score += sph_max_score
                
                if self.nacyl:
                    
                    fa_score, fa_max_score = self.fatty_acyl(chains[0][1])
                    self.score += fa_score
                    self.max_score += fa_max_score
                
                yield chains
                
                self.score -= sph_score
                self.max_score -= sph_max_score
                
                if self.nacyl:
                    
                    self.score -= fa_score
                    self.max_score -= fa_max_score
    
    def fatty_acyl(self, fa):
        """

        Parameters
        ----------
        fa :
            

        Returns
        -------

        """
        
        score = 0
        max_score = 0
        
        if len(fa.attr.oh) == 1:
            
            max_score = 30
            
            if self.scn.has_chain_combination(
                self.rec,
                head = 20, # to exclude tCer
                chain_param = (
                    {
                        'frag_type': {
                            'Sph-H', # b1
                            'Sph-C2H4-NH2-H2O', # b5
                        }
                    },
                    {
                        'frag_type': {
                            'FA+C2+NH2+O',  # a5 @ hydroxyacyl
                            'FA+CH2+NH2+O', # a1 @ hydroxyacyl
                        }
                    }
                )
            ):
                
                score += 30
        
        return score, max_score
    
    def cer(self):
        """ """
        
        max_score = 23
        
        cer_nl = (
            'NL H2O (NL 18.0106)', # Hsu c1
            'NL 2xH2O (NL 36.0211)', # Hsu c4
            'NL C+H2O (NL 30.0106)', # Hsu c2
            'NL CH2+H2O (NL 32.0262)', # Hsu c3
            'NL C+2xH2O (NL 48.0211)', # Hsu c5
            'NL C+3xH2O (66.0455)', # Hsu c6
        )
        
        score = sum(
            self.scn.has_fragment(frag_name, adduct = self.add)
            for frag_name in cer_nl
        ) * 3
        
        if self.scn.has_chain_combinations(self.rec, adduct = self.add):
            
            score += 5
        
        return score, max_score
    
    def sphingosine_base(self, sph):
        """

        Parameters
        ----------
        sph :
            

        Returns
        -------

        """
        
        if sph not in self.sph_scores:
            
            method = 'sphingosine_%s' % sph.lower()
            
            self.sph_scores[sph], self.sph_max_scores[sph] = (
                getattr(self, method)() if hasattr(self, method) else (0, 0)
            )
        
        return self.sph_scores[sph], self.sph_max_scores[sph]
    
    def sphingosine_d_dh(self):
        """ """
        
        score = 0
        max_score = 20
        
        if self.scn.has_chain_combination(
            self.rec,
            chain_param = (
                {
                    'frag_type': {
                        'Sph-H', # b1
                        'Sph-C2H4-3H', # b2
                        'Sph-CH2-H2O-H', # b3
                        'Sph-H2O-NH2-2H', # b4
                        'Sph-C2H4-NH2-H2O', # b5
                    }
                },
                {
                    'frag_type': {
                        'FA+C2+NH2', # a2
                        'FA+C2+NH2-O', # a3
                    }
                }
            )
        ):
            
            score += 20
        
        return score, max_score
    
    def sphingosine_d(self):
        """ """
        
        score = 0
        max_score = 20
        
        d_dh_score, d_dh_max_score = self.sphingosine_d_dh()
        
        score += d_dh_score
        max_score += d_dh_max_score
        
        if self.scn.has_fragment('NL C+H2O (NL 30.0106)', adduct = self.add):
            
            score += 20
        
        return score, max_score
    
    def sphingosine_dh(self):
        """ """
        
        score = 0
        max_score = -20
        
        d_dh_score, d_dh_max_score = self.sphingosine_d_dh()
        
        score += d_dh_score
        max_score += d_dh_max_score
        
        if self.scn.has_fragment('NL C+H2O (NL 30.0106)', adduct = self.add):
            
            score -= 20
        
        return score, max_score
    
    def sphingosine_t(self):
        """ """
        
        score = 0
        max_score = 28
        
        if self.scn.has_fragment('NL C+3xH2O (66.0455)', adduct = self.add):
            
            score += 5
        
        if self.scn.has_fragment('HexCer identity II'):
            
            score += 3
        
        if self.scn.has_chain_combination(
            self.rec,
            chain_param = (
                {
                    'frag_type': {
                        'Sph-CH2-NH2-4H', # b6
                    }
                },
                {
                    'frag_type': {
                        'FA+C2H2+NH2', # a1
                        'FA+C3H2+NH2', # a10
                    }
                }
            )
        ):
            
            score += 20
        
        # differentiate from hydroxyacyl-dCer
        if self.scn.chain_percent_of_most_abundant(
            frag_type = {'FA+C2H2+NH2+O', 'FA+C2+NH2+O'},
            percent = 5.0,
        ):
            
            score -= 10
        
        return score, max_score
    
    def cer1p(self):
        """ """
        
        score = 0
        max_score = 70
        
        if any(map(bool, (
            self.scn.has_fragment('Cer1P/PIP/PL metaphosphate (78.9591)'),
            self.scn.has_fragment('Cer1P/PI phosphate (96.9696)'),
        ))):
            
            score += 20
            
            if self.scn.has_fragment(
                'NL H2O (NL 18.0106)', adduct = self.add
            ):
                
                score += 10
            
            if self.scn.has_chain_fragment_type(
                frag_type = {'NLFA_pH2O', 'NLFA_p2xH2O'},
                adduct = self.add
            ):
                
                score += 10
            
            self.must_have_chains = False
        
        if (
            self.rec.hg.main == 'Sph' and
            self.scn.fragment_among_most_abundant(
                'Cer1P/PIP/PL metaphosphate (78.9591)', 3
            )
        ):
            
            score += 20
            self.must_have_chains = False
            
            if self.scn.has_fragment('Cer1P/PI phosphate (96.9696)'):
                
                score += 10
        
        return score, max_score
    
    def sm(self):
        """ """
        
        score = 0
        max_score = 45
        
        if self.scn.fragment_among_most_abundant(
            'NL CH2 (NL 14.0157)', 3, adduct = self.add
        ) and self.scn.fragment_among_most_abundant(
            'PC/SM PO4+choline-CH3 (168.0431)', 5
        ):
            
            score += 30
            
            score += sum(map(bool, (
                self.scn.has_fragment(
                    'Cer1P/PIP/PL metaphosphate (78.9591)'
                ),
                self.scn.has_fragment(
                    'NL choline+H2O', adduct = self.add
                ),
                self.scn.has_fragment(
                    'NL choline+H2O-CH3', adduct = self.add
                ),
            ))) * 5
            
            self.must_have_chains = False
        
        return score, max_score
    
    def hexcer(self):
        """ """
        
        score = 0
        max_score = 90
        
        self.score += sum(map(bool, (
            self.scn.fragment_among_most_abundant('HexCer identity I', 10),
            self.scn.fragment_among_most_abundant('HexCer identity II', 10),
            self.scn.fragment_among_most_abundant('HexCer identity III', 10),
            self.scn.has_fragment('[Hexose] (179.0561)'),
            self.scn.has_fragment('[Hexose-H2O] (161.0455)'),
            self.scn.has_fragment('[Hexose-HCHO] (149.0455)'),
            self.scn.has_fragment('NL hexose (162.053)'),
            self.scn.has_fragment('NL hexose+H2O (180.063)'),
        ))) * 10
        
        if self.scn.has_chain_combinations(self.rec):
            
            score += 10
        
        return score, max_score
    
    def hex2cer(self):
        """ """
        
        score = 0
        max_score = 140
        
        self.score += sum(map(bool, (
            self.scn.has_fragment('HexCer identity I'),
            self.scn.has_fragment('HexCer identity II'),
            self.scn.has_fragment('HexCer identity III'),
            self.scn.has_fragment('[Hexose] (179.0561)'),
            self.scn.has_fragment('[Hexose-H2O] (161.0455)'),
            self.scn.has_fragment('[Hexose-HCHO] (149.0455)'),
            self.scn.has_fragment('NL hexose (162.053)'),
            self.scn.has_fragment('NL hexose+H2O (180.063)'),
            self.scn.has_fragment('[2xHexose-HCHO] (311.0984)'),
            self.scn.has_fragment('[2xHexose-H2O] (323.0984)'),
            self.scn.has_fragment('[2xHexose] (341.1089)'),
            self.scn.has_fragment('NL 2xHexose (324.106)'),
            self.scn.has_fragment('NL 2xHexose+H2O (342.1162)'),
        ))) * 10
        
        if self.scn.has_chain_combinations(self.rec):
            
            score += 10
        
        return score, max_score
    
    def shexcer(self):
        """ """
        
        score = 0
        max_score = 100
        
        self.missing_chains = (1,)
        
        if self.scn.has_fragment('Sulphate (96.9601)'):
            
            score += 20
        
        self.score += sum(map(bool, (
            self.scn.has_fragment('[Sulfohexose] (259.0129)'),
            self.scn.has_fragment('[Sulfohexose] (256.9972)'),
            self.scn.has_fragment('[Sulfohexose-H2O] (241.0024)'),
            self.scn.has_fragment('[Sulfohexose+Et+N] (300.0395)'),
        ))) * 10
        
        if self.scn.has_chain_fragment_type(
            frag_type = {
                'Sph+C6O5H8+SO3+H2O',
                'Sph+C6O5H8+SO3+CO+H2O',
            }
        ):
            
            score += 20
            
            if self.scn.has_chain_combination(
                self.rec,
                chain_param = (
                    {
                        'frag_type': {
                            'Sph+C6O5H8+SO3',
                            'Sph+C6O5H8+SO3+H2O',
                            'Sph+C6O5H8+SO3+CO+H2O',
                        }
                    },
                    {
                        'frag_type': {
                            'NLFA',
                            'NLFA_mH2O',
                        }
                    }
                )
            ):
                
                score += 20
        
        return score, max_score
    
    def shex2cer(self):
        """ """
        
        score = 0
        max_score = 140
        
        self.missing_chains = (1,)
        
        if self.scn.has_fragment('Sulphate (96.9601)'):
            
            score += 20
        
        score += sum(map(bool, (
            self.scn.has_fragment('[Sulfohexose] (259.0129)'),
            self.scn.has_fragment('[Sulfohexose] (256.9972)'),
            self.scn.has_fragment('[Sulfohexose-H2O] (241.0024)'),
            self.scn.has_fragment('[Sulfohexose+Et+N] (300.0395)'),
            self.scn.has_fragment('[2xHexose-H2O+SO3] (403.0552)'),
            self.scn.has_fragment('[2xHexose+SO3] (419.0501)'),
            self.scn.has_fragment('[2xHexose+SO3] (421.0658)'),
            self.scn.has_fragment('[2xHexose+SO3+Et+N] (462.0923)'),
        ))) * 10
        
        if self.scn.has_chain_fragment_type(
            frag_type = {
                'Sph+C12O10H18+SO3',
                'Sph+C12O10H18+SO3+H2O',
                'Sph+C12O10H18+SO3+CO+H2O',
            }
        ):
            
            score += 20
            
            if self.scn.has_chain_combination(
                self.rec,
                chain_param = (
                    {
                        'frag_type': {
                            'Sph+C12O10H18+SO3',
                            'Sph+C12O10H18+SO3+H2O',
                            'Sph+C12O10H18+SO3+CO+H2O',
                        }
                    },
                    {
                        'frag_type': {
                            'NLFA',
                            'NLFA_mH2O',
                        }
                    }
                )
            ):
                
                score += 20
        
        return score, max_score
    
    def pe_cer(self):
        """ """
        
        score = 0
        max_score = 30
        
        score += sum(map(bool, (
            self.scn.has_fragment('PE [P+E] (140.0118)'),
            self.scn.has_fragment('NL PE [P+E] (141.0191)'),
            self.scn.has_fragment('PE [P+E-H2O] (122.0013)'),
        ))) * 10
        
        return score, max_score

#
# Scan.identify() dispatches identification methods as below
#

idmethods = {
    'neg': {
        lipproc.Headgroup(main = 'FA'):  FA_Negative,
        lipproc.Headgroup(main = 'DAG'): DAG_Negative,
        lipproc.Headgroup(main = 'TAG'): TAG_Negative,
        lipproc.Headgroup(main = 'DGTA'): GL_Negative,
        lipproc.Headgroup(main = 'DGTS'): GL_Negative,
        lipproc.Headgroup(main = 'DGCC'): GL_Negative,
        lipproc.Headgroup(main = 'SQDG'): GL_Negative,
        lipproc.Headgroup(main = 'MGDG'): GL_Negative,
        lipproc.Headgroup(main = 'DGDG'): GL_Negative,
        lipproc.Headgroup(main = 'DGTA', sub = ('Lyso',)): GL_Negative,
        lipproc.Headgroup(main = 'DGTS', sub = ('Lyso',)): GL_Negative,
        lipproc.Headgroup(main = 'DGCC', sub = ('Lyso',)): GL_Negative,
        lipproc.Headgroup(main = 'SQDG', sub = ('Lyso',)): GL_Negative,
        lipproc.Headgroup(main = 'MGDG', sub = ('Lyso',)): GL_Negative,
        lipproc.Headgroup(main = 'DGDG', sub = ('Lyso',)): GL_Negative,
        lipproc.Headgroup(main = 'PE'):  PE_Negative,
        lipproc.Headgroup(main = 'PE', sub = ('Lyso',)): PE_Negative,
        lipproc.Headgroup(main = 'PC'):  PC_Negative,
        lipproc.Headgroup(main = 'PC', sub = ('Lyso',)): PC_Negative,
        lipproc.Headgroup(main = 'PI'):  PI_Negative,
        lipproc.Headgroup(main = 'PI', sub = ('Lyso',)):  PI_Negative,
        lipproc.Headgroup(main = 'PS'):  PS_Negative,
        lipproc.Headgroup(main = 'PS', sub = ('Lyso',)): PS_Negative,
        lipproc.Headgroup(main = 'PG'):  PG_Negative,
        lipproc.Headgroup(main = 'PG', sub = ('Lyso',)):  PG_Negative,
        lipproc.Headgroup(main = 'BMP'): BMP_Negative,
        lipproc.Headgroup(main = 'PA'):  PA_Negative,
        lipproc.Headgroup(main = 'PA', sub = ('Lyso',)):  PA_Negative,
        lipproc.Headgroup(main = 'VA'): VA_Negative,
        lipproc.Headgroup(main = 'Cer'): Cer_Negative,
        lipproc.Headgroup(main = 'Cer', sub = ('1P',)): Cer_Negative,
        lipproc.Headgroup(main = 'SM'): Cer_Negative,
        lipproc.Headgroup(main = 'Cer', sub = ('Hex',)): Cer_Negative,
        lipproc.Headgroup(main = 'Cer', sub = ('Hex2',)): Cer_Negative,
        lipproc.Headgroup(main = 'Cer', sub = ('SHex',)): Cer_Negative,
        lipproc.Headgroup(main = 'Cer', sub = ('SHex2',)): Cer_Negative,
        lipproc.Headgroup(main = 'Cer', sub = ('PE',)): Cer_Negative,
        lipproc.Headgroup(main = 'Sph'): Cer_Negative,
        lipproc.Headgroup(main = 'Sph', sub = ('1P',)): Cer_Negative,
    },
    'pos': {
        lipproc.Headgroup(main = 'FA'):  FA_Positive,
        lipproc.Headgroup(main = 'DAG'): DAG_Positive,
        lipproc.Headgroup(main = 'DGTA'): GL_Positive,
        lipproc.Headgroup(main = 'DGTS'): GL_Positive,
        lipproc.Headgroup(main = 'DGCC'): GL_Positive,
        lipproc.Headgroup(main = 'SQDG'): GL_Positive,
        lipproc.Headgroup(main = 'MGDG'): GL_Positive,
        lipproc.Headgroup(main = 'DGDG'): GL_Positive,
        lipproc.Headgroup(main = 'DGTA', sub = ('Lyso',)): GL_Positive,
        lipproc.Headgroup(main = 'DGTS', sub = ('Lyso',)): GL_Positive,
        lipproc.Headgroup(main = 'DGCC', sub = ('Lyso',)): GL_Positive,
        lipproc.Headgroup(main = 'SQDG', sub = ('Lyso',)): GL_Positive,
        lipproc.Headgroup(main = 'MGDG', sub = ('Lyso',)): GL_Positive,
        lipproc.Headgroup(main = 'DGDG', sub = ('Lyso',)): GL_Positive,
        lipproc.Headgroup(main = 'TAG'): TAG_Positive,
        lipproc.Headgroup(main = 'PE'):  PE_Positive,
        lipproc.Headgroup(main = 'PE', sub = ('Lyso',)):  LysoPE_Positive,
        lipproc.Headgroup(main = 'PC'):  PC_Positive,
        lipproc.Headgroup(main = 'PC', sub = ('Lyso',)):  LysoPC_Positive,
        lipproc.Headgroup(main = 'PI'):  PI_Positive,
        lipproc.Headgroup(main = 'PI', sub = ('Lyso',)):  PI_Positive,
        lipproc.Headgroup(main = 'PS'):  PS_Positive,
        lipproc.Headgroup(main = 'PS', sub = ('Lyso',)):  PS_Positive,
        lipproc.Headgroup(main = 'PG'):  PG_Positive,
        lipproc.Headgroup(main = 'PG', sub = ('Lyso',)):  PG_Positive,
        lipproc.Headgroup(main = 'BMP'): BMP_Positive,
        lipproc.Headgroup(main = 'PA'):  PA_Positive,
        lipproc.Headgroup(main = 'PA', sub = ('Lyso',)):  PA_Positive,
        lipproc.Headgroup(main = 'VA'): VA_Positive,
        lipproc.Headgroup(main = 'Cer'): Cer_Positive,
        lipproc.Headgroup(main = 'Cer', sub = ('1P',)): Cer_Positive,
        lipproc.Headgroup(main = 'Cer', sub = ('Hex',)): Cer_Positive,
        lipproc.Headgroup(main = 'Cer', sub = ('Hex2',)): Cer_Positive,
        lipproc.Headgroup(main = 'Cer', sub = ('SHex',)): Cer_Positive,
        lipproc.Headgroup(main = 'Cer', sub = ('SHex2',)): Cer_Positive,
        lipproc.Headgroup(main = 'Cer', sub = ('PE',)): Cer_Positive,
        lipproc.Headgroup(main = 'SM'): Cer_Positive,
        lipproc.Headgroup(main = 'Cer', sub = ('1P', 'Lyso')): Cer_Positive,
        lipproc.Headgroup(main = 'Cer', sub = ('Hex', 'Lyso')): Cer_Positive,
        lipproc.Headgroup(main = 'Cer', sub = ('Hex2', 'Lyso')): Cer_Positive,
        lipproc.Headgroup(main = 'Cer', sub = ('SHex', 'Lyso')): Cer_Positive,
        lipproc.Headgroup(main = 'Cer', sub = ('SHex2', 'Lyso')):
            Cer_Positive,
        lipproc.Headgroup(main = 'Cer', sub = ('PE', 'Lyso')): Cer_Positive,
        lipproc.Headgroup(main = 'SM',  sub = ('Lyso',)): Cer_Positive,
        lipproc.Headgroup(main = 'Sph'): Cer_Positive,
        lipproc.Headgroup(main = 'Sph', sub = ('1P',)): Cer_Positive,
        lipproc.Headgroup(main = 'Sph', sub = ('M1',)): Cer_Positive,
        lipproc.Headgroup(main = 'Sph', sub = ('M2',)): Cer_Positive,
        lipproc.Headgroup(main = 'Sph', sub = ('M3',)): Cer_Positive,
    }
}


class MS2Feature(object):
    
    
    scan_methods = {
        'mgf':  'mgf_iterscans',
        'mzml': 'mzml_iterscans',
    }
    
    def __init__(
            self,
            mz,
            ionmode,
            resources,
            ms1_records = None,
            rt = None,
            rt_range = None,
            rt_range_width = .5,
            check_rt = True,
            add_precursor_details = False,
        ):
        """
        Collects the MS2 scans from the provided resources for a single
        feature. Calls identification methods on all scans collected.
        
        mz : float
            m/z value of the precursor ion.
        ionmode : str
            Ion mode of the experiment. Either ``pos`` or ``neg``.
        resources : dict
            ``dict`` of MS2 scan resources. These are either ``mgf.MgfReader``
            objects or paths to MGF files. Later more resource types
            will be available, for example MzML format. Keys of the ``dict``
            are used as sample labels. Thes can be strings or tuples.
        ms1_records : dict
            A data structure resulted by ``moldb.adduct_lookup``. If ``None``
            the lookup will be done here.
        rt : float
            Retention time of the feature.
        rt_range : tuple
            Tuple of 2 floats, minimum and maximum retention time of the
            feature. If ``rt`` not provided the mean of this range will
            be used as ``rt``.
        rt_range_width : float
            If no ``rt_range`` but ``rt`` provided ``rt_range`` will be set
            as ``rt +/- rt_range_width``.
        check_rt : bool
            Check if the retention time of the scan is enough close to the
            precursor's RT. If ``False``, scans will be matched only by the
            m/z value of the precursor and scans with any large RT difference
            will be analysed.
        """
        
        self.mz = mz
        self.ionmode = ionmode
        self.ms1_records = ms1_records or moldb.adduct_lookup(mz, ionmode)
        self.add_precursor_details = add_precursor_details
        self.resources = resources
        self.rt = rt
        self.rt_range = rt_range
        self.rt_range_width = rt_range_width
        self.rt_range = rt_range
        self.check_rt = check_rt
        
        self._set_rt()
        self._set_rt_range()
    
    
    def reload(self):
        
        modname = self.__class__.__module__
        mod = __import__(modname, fromlist = [modname.split('.')[0]])
        imp.reload(mod)
        new = getattr(mod, self.__class__.__name__)
        setattr(self, '__class__', new)
    
    
    def main(self):
        
        self.ms1_lookup()
        self.build_scans()
        self.identify()
    
<<<<<<< HEAD
=======
    
    def _set_rt(self):
        
        self.rt = (
            self.rt
                if self.rt else
            sum(self.rt_range) / 2.
                if self.rt_range is not None else
            None
        )
    
    
    def _set_rt_range(self):
        
        self.rt_range = (
            self.rt_range
                if self.rt_range is not None else
            (self.rt - self.rt_range_width, self.rt + self.rt_range_width)
                if self.rt else
            None
        )
    
    
>>>>>>> e89453a4
    def iterresources(self, only_samples = None):
        """
        Iterates the MS2 resources for the feature.
        Yields tuples of resource, type of the resource and the ID of
        the sample it belongs to.
        
        only_samples : set
            Set of sample IDs. Iterate over resources only for these samples.
            If None iterates resources from all samples.
        """
        
        for sample_id, resources in iteritems(self.resources):
            
            if only_samples and sample_id not in only_samples:
                
                continue
            
            if not isinstance(resources, (list, tuple, set)):
                
                resources = [resources]
            
            for resource in resources:
                
                res_type = self.guess_resouce_type(resource)
                
                if res_type not in self.scan_methods:
                    
                    raise ValueError(
                        'Unknown MS2 resource type: %s' % str(resource)
                    )
                
                yield resource, res_type, sample_id
    
    
    def iterscans(self):
        
        for resource, res_type, sample_id in self.iterresources():
            
            scan_method = getattr(self, self.scan_methods[res_type])
            
            for scan in scan_method(resource, sample_id):
                
                yield scan
    
    
    def get_mgf(self, mgf_resource):
        """

        Parameters
        ----------
        mgf_resource :

        Returns
        -------

        """
        
        if isinstance(mgf_resource, basestring):
            
            mgffile = mgf.MgfReader(mgf_resource, charge = None)
            
        elif isinstance(mgf_resource, mgf.MgfReader):
            
            mgffile = mgf_resource
            
        else:
            
            raise ValueError(
                'Mgf files should be lipyd.mgf.MgfReader '
                'instances or file names.'
            )
        
        return mgffile
    
    
    def mgf_iterscanidx(self, mgf_resource):
        """
        Selects scans from each resurce and yields tuples of scan ID and
        RT difference.
        """
        
        mgffile = self.get_mgf(mgf_resource)
        idx, rtdiff = mgffile.lookup(self.mz, rt = self.rt)
        
        for i, rtd in zip(idx, rtdiff):
            
            if self.check_rt:
                
                scan_rt = self.rt + rtd
                
                if scan_rt < self.rt_range[0] or scan_rt > self.rt_range[1]:
                    
                    continue
            
            yield i, rtd
    
    
    def mgf_iterscanidx_all(self):
        
        for resource, res_type, sample_id in self.iterresources():
            
            for i, rtd in self.mgf_iterscanidx(resource):
                
                yield resource, i, rtd
    
    
    def mgf_get_scans_summary(self, mgf_resource):
        """
        For a single MGF resource finds scans matching this feature and
        returns arrays of scan indices and RT differences.
        """
        
        try:
            
            idx, rtdiff = zip(*list(self.mgf_iterscanidx(mgf_resource)))
            
        except ValueError:
            
            idx, rtdiff = [], []
        
        return np.array(idx), np.array(rtdiff)
    
    
    def mgf_iter_scans_summaries(self):
        """
        Selects scans from each resurce and yields tuples of resource,
        array of scan indices and array of RT differences for each resource.
        """
        
        for resource, res_type, sample_id in self.iterresources():
            
            idx, rtdiff = self.mgf_get_scans_summary(resource)
            
            yield resource, idx, rtdiff
    
    
    def mgf_iterscans(self, mgf_resource, sample_id = None):
        """
        Iterates over scans from an MGF resource belonging to this feature.
        """
        
        mgffile = self.get_mgf(mgf_resource)
        
        for i, rtd in self.mgf_iterscanidx(mgf_resource):
            
            sc = mgffile.get_scan(i)
            
            yield self.get_scan(mgffile, i, sample_id = sample_id)
    
    
    def get_scan(self, ms2_resource, i, sample_id = None):
        """
        Retrieves a scan by its ID from an MS2 resource.
        Creates ``Scan`` object.
        
        Returns
        -------
        ``lipyd.ms2.Scan`` instance.
        """
        
        sc = ms2_resource.get_scan(i)
        
        return Scan(
            mzs = sc[:,0],
            intensities = sc[:,1],
            ionmode = self.ionmode,
            precursor = self.mz,
            ms1_records = self.ms1_records,
            add_precursor_details = self.add_precursor_details,
            scan_id = ms2_resource.mgfindex[i,3],
            sample_id = sample_id,
            source = ms2_resource.fname,
            deltart = ms2_resource.mgfindex[i,2] - self.rt,
            rt = ms2_resource.mgfindex[i,2],
        )
    
<<<<<<< HEAD
=======
    
>>>>>>> e89453a4
    def closest_scan(self, only_samples = None):
        """
        Retrieves the scan with the lowest retention time difference.
        
        only_samples : set
            Set of sample IDs. Retrieve the closest scan only from these
            samples. If None looks up scans from all samples.
        """
        
        closest_rtdiff  = np.inf
        closest_mgffile = None
        closest_i       = np.nan
        
        for resource, res_type, sample_id in self.iterresources(
            only_samples = only_samples
        ):
<<<<<<< HEAD
=======
            
            idx, rtdiff = (
                getattr(self, '%s_get_scans_summary' % res_type)(resource)
            )
>>>>>>> e89453a4
            
            if not len(idx):
                
                continue
            
            if np.min(np.abs(rtdiff)) < closest_rtdiff:
                
<<<<<<< HEAD
                if np.min(np.abs(rtdiff)) < closest_rtdiff:
                    
                    closest_rtdiff  = np.min(np.abs(rtdiff))
                    closest_i       = idx[np.argmin(np.abs(rtdiff))]
                    closest_mgffile = mgffile
=======
                closest_rtdiff  = np.min(np.abs(rtdiff))
                closest_i       = idx[np.argmin(np.abs(rtdiff))]
                closest_mgffile = resource
>>>>>>> e89453a4
        
        return (
            None
                if closest_mgffile is None else
            self.get_scan(
                self.get_mgf(closest_mgffile),
                closest_i,
                sample_id = sample_id
            )
        )
    
    
    def has_scan_within_rt_range(self):
        
        itermethod = getattr(self, '%s_iterscanidx_all' % res_type)
        
        for resource, idx, rtdiff in itermethod():
            
            if not len(idx):
                
                continue
            
            scans_rts = self.rt - np.abs(rtdiff)
            
            if np.any(
                np.logical_and(
                    scans_rts > self.rt_range[0],
                    scans_rts < self.rt_range[1],
                )
            ):
                
                return True
        
        return False
    
    
    def mzml_iterscans(self, mzml_resource, sample_id = None):
        """

        Parameters
        ----------
        mzml_resource :
            
        sample_id :
             (Default value = None)

        Returns
        -------

        """
        
        raise NotImplementedError
    
    
    @staticmethod
    def guess_resouce_type(res):
        """

        Parameters
        ----------
        res :
            

        Returns
        -------

        """
        
        if isinstance(res, basestring) and os.path.exists(res):
            
            if res[-3:].lower() == 'mgf':
                
                return 'mgf'
            
        elif isinstance(res, mgf.MgfReader):
            
            return 'mgf'
    
    
    def build_scans(self):
        """ """
        
        self.scans = np.array(list(self.iterscans()))
        self.deltart = np.array([sc.rt - self.rt for sc in self.scans])
        
        rtsort = [
            it[0]
            for it in sorted(
                (it for it in enumerate(self.deltart)),
                key = lambda it: abs(it[1])
            )
        ]
        
        self.scans = self.scans[rtsort]
        self.deltart = self.deltart[rtsort]
    
    
    def identify(self):
        """ """
        
        self.identities = []
        
        for scan in self.scans:
            
            identity = scan.identify()
            
            if identity:
                
                self.identities.append(identity)
    
    
    @staticmethod
    def identities_sort(ids):
        """
        Sorts identities by score, deltart, and rank of chain fragments.

        Parameters
        ----------
        ids : list
            List of ``MS2Identity`` objects.
        
        Returns
        -------
        Sorted list of ``MS2Identity`` objects.
        """
        
        return sorted(
            ids,
            key = lambda i:
                (
                    100 - i.score_pct,
                    # if we don't have scan details don't consider
                    abs(i.scan_details.deltart) if i.scan_details else 0,
                    # if we don't have chain details don't consider
                    # otherwise sort by lowest rank among all chain fragments
                    (
                        min(
                            (
                                # removing None's
                                r for r in i.chain_details.rank
                                if r is not None
                            ),
                            default = 9999 # if all chain fragments missing
                                           # goes to the end
                        )
                            if i.chain_details else
                        9999 # ones with no chain details at all go to the end
                    )
                )
        )
    
    
    def identities_group_by(self, by = 'subspecies'):
        """

        Parameters
        ----------
        by :
             (Default value = 'subspecies')

        Returns
        -------

        
        """
        
        identities = {}
        
        for scan in self.identities:
            
            for sum_str, varieties in iteritems(scan):
                
                for var in varieties:
                    
                    key = (
                        sum_str
                        if by == 'species' else
                        lipproc.full_str(var.hg, var.chains)
                        if by == 'subspecies' else
                        lipproc.subclass_str(var.hg)
                        if by == 'subclass' else
                        lipproc.class_str(var.hg)
                    )
                    
                    if key not in identities:
                        
                        identities[key] = []
                    
                    identities[key].append(var)
        
        for k, v in iteritems(identities):
            
            identities[k] = self.identities_sort(v)
        
        return identities
    
    
    def identities_group_by_species(self):
        """ """
        
        return self.identities_group_by(by = 'species')
    
    
    def identities_group_by_subspecies(self):
        """ """
        
        return self.identities_group_by(by = 'subspecies')
    
    
    def identities_group_by_subclass(self):
        """
        Groups the identities by lipid subclass e.g. `PE`, `PE-O`, 'Lyso-PE`,
        etc.
        
        Returns
        -------
        Dictionary of sorted lists of identifications.
        Keys are subclass names.
        """
        
        return self.identities_group_by(by = 'subclass')
    
    
    def identities_group_by_class(self):
        """
        Groups the identities by lipid class e.g. `PE`, `PC`, etc.
        
        Returns
        -------
        Dictionary of sorted lists of identifications.
        Keys are class names.
        """
        
        return self.identities_group_by(by = 'class')
    
    
    def identities_str(
            self,
            only_best = True,
            only_top = True,
            group_by = 'subspecies',
            repr_level = 'subspecies',
        ):
        """
        Creates a string to represent the MS2 level identification of the
        feature.
        
        Parameters
        ----------
        only_best : bool
            Only the ones with highest score.
        only_top : bool
            Only the first one for each group (the one with highest score
            and lowest delta RT), ignoring the repeated identifications.
        group_by : str
            Passed to ``identities_group_by``. Group by lipid identification
            level ``subspecies``, ``species``, ``subclass`` or ``class``.
        repr_level : str
            The level of representation: if ``subspecies`` aliphatic chain
            information will be shown if available.
        
        Returns
        -------
        String of identifications separated by semicolon.
        """
        
        identities = self.identities_group_by(by = group_by)
        
        if only_best:
            
            max_score = max(
                (ids[0].score_pct for ids in identities.values()),
                default = 0,
            )
            
        else:
            
            max_score = 0
        
        return ';'.join(
            (
                self._identities_str(
                    (ids[0],) if only_top else ids,
                    repr_level = repr_level,
                )
                if ids else ''
            )
            for ids in identities.values()
            if (
                not only_best or (
                    ids[0].score_pct > 0 and
                    ids[0].score_pct >= max_score
                )
            )
        )
    
    
    def identities_str_all(self, repr_level = 'subspecies'):
        """
        Returns all identifications as string.
        """
        
        return self.identities_str(
            only_best  = False,
            only_top   = False,
            group_by   = 'subspecies',
            repr_level = repr_level,
        )
    
    
    def identities_str_best(self, repr_level = 'subspecies'):
        """
        Returns the identifications with the highest score as string.
        """
        
        return self.identities_str(
            only_best  = True,
            only_top   = True,
            group_by   = 'species',
            repr_level = repr_level,
        )
    
    
    def identities_str_full_toplist(self, repr_level = 'subspecies'):
        """ """
        
        return self.identities_str(
            only_best  = False,
            only_top   = True,
            group_by   = 'subclass',
            repr_level = repr_level,
        )
    
    
    def _identities_str(self, ids, repr_level = 'subspecies'):
        """
        Parameters
        ----------
        ids : list
            List of identification results (``lipyd.ms2.MS2Identity``
            instances).
        repr_level : str
            Level of representation: `subspecies` or `species`.

        Returns
        -------
        String of list of identities separated by semicolon.
        """
        
        return (
            ';'.join(
                sorted(
                    self.format_ms2id(i, repr_level = repr_level)
                    for i in ids
                )
            )
        )
    
    
    def format_ms2id(self, i, repr_level = 'subspecies'):
        """

        Parameters
        ----------
        i : lipyd.ms2.MS2Identity
            A single identification result object.
        repr_level : str
            Level of representation: `subspecies` or `species`.

        Returns
        -------
        String representation of the identification object with details
        about the score, delta RT, sample and scan.
        """
        # TODO: more generic handling of sample IDs!!!
        
        adduct = (
            ',adduct=%s' % i.precursor_details.adduct
                if self.add_precursor_details else
            ''
        )
        error = (
            ',ms1ppm=%0.1f' % i.precursor_details.error
                if self.add_precursor_details else
            ''
        )
        
        return '%s[score=%u,deltart=%.02f,fraction=%s%u,scan=%u%s%s]' % (
            getattr(i, '%s_str' % repr_level)(),
            i.score_pct,
            i.scan_details.deltart,
            i.scan_details.sample_id[0],
            i.scan_details.sample_id[1],
            i.scan_details.scan_id,
            adduct,
            error,
        )
    
    
    def identity_summary(
            self,
            chains = True,
            scores = True,
            drt = True,
            sample_ids = False,
            scan_ids = False,
        ):
        """

        Parameters
        ----------
        chains :
             (Default value = True)
        scores :
             (Default value = True)
        drt :
             (Default value = True)
        sample_ids :
             (Default value = False)
        scan_ids :
             (Default value = False)

        Returns
        -------

        """
        
        identities = {}
        
        for i, scan_i in enumerate(self.identities):
            
            for sum_str, varieties in iteritems(scan_i):
                
                for var in varieties:
                    
                    key = [sum_str]
                    
                    if chains:
                        
                        key.append(var.__str__())
                        
                    if scores:
                        
                        key.append(var.score_pct)
                        
                    else:
                        
                        if var.score == 0:
                            
                            continue
                    
                    if drt:
                        
                        key.append(self.deltart[i])
                    
                    if sample_ids:
                        
                        key.append(self.scans[i].sample_id)
                    
                    if scan_ids:
                        
                        key.append(self.scans[i].scan_id)
                    
                    key = tuple(key)
                    
                    if key not in identities:
                        
                        identities[key] = []
                    
                    identities[key].append(var)
        
        return identities
    
    
    def ms1_lookup(self):
        """ """
        
        if self.ms1_records is None:
            
            self.ms1_records = moldb.adduct_lookup(self.mz)<|MERGE_RESOLUTION|>--- conflicted
+++ resolved
@@ -6911,8 +6911,6 @@
         self.build_scans()
         self.identify()
     
-<<<<<<< HEAD
-=======
     
     def _set_rt(self):
         
@@ -6936,7 +6934,6 @@
         )
     
     
->>>>>>> e89453a4
     def iterresources(self, only_samples = None):
         """
         Iterates the MS2 resources for the feature.
@@ -7113,10 +7110,7 @@
             rt = ms2_resource.mgfindex[i,2],
         )
     
-<<<<<<< HEAD
-=======
-    
->>>>>>> e89453a4
+    
     def closest_scan(self, only_samples = None):
         """
         Retrieves the scan with the lowest retention time difference.
@@ -7133,13 +7127,10 @@
         for resource, res_type, sample_id in self.iterresources(
             only_samples = only_samples
         ):
-<<<<<<< HEAD
-=======
             
             idx, rtdiff = (
                 getattr(self, '%s_get_scans_summary' % res_type)(resource)
             )
->>>>>>> e89453a4
             
             if not len(idx):
                 
@@ -7147,17 +7138,9 @@
             
             if np.min(np.abs(rtdiff)) < closest_rtdiff:
                 
-<<<<<<< HEAD
-                if np.min(np.abs(rtdiff)) < closest_rtdiff:
-                    
-                    closest_rtdiff  = np.min(np.abs(rtdiff))
-                    closest_i       = idx[np.argmin(np.abs(rtdiff))]
-                    closest_mgffile = mgffile
-=======
                 closest_rtdiff  = np.min(np.abs(rtdiff))
                 closest_i       = idx[np.argmin(np.abs(rtdiff))]
                 closest_mgffile = resource
->>>>>>> e89453a4
         
         return (
             None
