--- conflicted
+++ resolved
@@ -843,7 +843,6 @@
                                 reference_file = "/home/igor/Documents/Scripts/Data/feature_STARD10/150310_Popeye_MLH_AC_STARD10_A09_pos_picked.featureXML"
                                 )    
     
-<<<<<<< HEAD
     preproc.run()
     
     """
@@ -853,7 +852,4 @@
     convert.convert()
     """
     preproc.get_data()
-=======
     p2.run()
-
->>>>>>> 3b097ced
